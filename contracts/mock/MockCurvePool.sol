--- conflicted
+++ resolved
@@ -3,16 +3,11 @@
 
 import "@openzeppelin/contracts/token/ERC20/IERC20.sol";
 import "@openzeppelin/contracts/token/ERC20/utils/SafeERC20.sol";
-<<<<<<< HEAD
+import "@openzeppelin/contracts/access/Ownable.sol";
+
 import "../interfaces/curve/ICurve.sol";
 
-contract MockCurve is ICurve {
-=======
-import "@openzeppelin/contracts/access/Ownable.sol";
-import "../strategy/curve/ICurve.sol";
-
-contract MockCurvePool is ICurve, Ownable {
->>>>>>> c07eb4e6
+contract MockCurve is ICurve, Ownable {
     using SafeERC20 for IERC20;
 
     mapping(int128 => IERC20) public tokens;
@@ -43,12 +38,11 @@
         return amount;
     }
 
-<<<<<<< HEAD
     function coins(uint256 i) external view override(ICurve) returns (address) {
         return address(tokens[int128(uint128(i))]);
-=======
+    }
+
     function withdraw(IERC20 token, uint256 amount) external onlyOwner {
         token.safeTransfer(msg.sender, amount);
->>>>>>> c07eb4e6
     }
 }