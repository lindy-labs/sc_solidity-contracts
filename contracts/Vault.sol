// SPDX-License-Identifier: UNLICENSED
pragma solidity =0.8.10;

import {IERC20} from "@openzeppelin/contracts/token/ERC20/IERC20.sol";
import {SafeERC20} from "@openzeppelin/contracts/token/ERC20/utils/SafeERC20.sol";
import {Context} from "@openzeppelin/contracts/utils/Context.sol";
import {ERC165} from "@openzeppelin/contracts/utils/introspection/ERC165.sol";
import {AccessControl} from "@openzeppelin/contracts/access/AccessControl.sol";
import {ReentrancyGuard} from "@openzeppelin/contracts/security/ReentrancyGuard.sol";

import {IVault} from "./vault/IVault.sol";
import {IVaultSponsoring} from "./vault/IVaultSponsoring.sol";
import {IVaultSettings} from "./vault/IVaultSettings.sol";
import {CurveSwapper} from "./vault/CurveSwapper.sol";
import {PercentMath} from "./lib/PercentMath.sol";
import {Depositors} from "./vault/Depositors.sol";
import {Claimers} from "./vault/Claimers.sol";
import {IStrategy} from "./strategy/IStrategy.sol";

/**
 * A vault where other accounts can deposit an underlying token
 * currency and set distribution params for their principal and yield
 *
 * @notice The underlying token can be automatically swapped from any configured ERC20 token via {CurveSwapper}
 */
contract Vault is
    IVault,
    IVaultSponsoring,
    IVaultSettings,
    CurveSwapper,
    Context,
    ERC165,
    AccessControl,
    ReentrancyGuard
{
    using SafeERC20 for IERC20;
    using PercentMath for uint256;
    using PercentMath for uint16;

    //
    // Constants
    //

    /// Role allowed to invest/desinvest from strategy
    bytes32 public constant INVESTOR_ROLE = keccak256("INVESTOR_ROLE");

    /// Role allowed to change settings such as performance fee and investment fee
    bytes32 public constant SETTINGS_ROLE = keccak256("SETTINGS_ROLE");

    /// Minimum lock for each sponsor
    uint64 public constant MIN_SPONSOR_LOCK_DURATION = 2 weeks;

    /// Maximum lock for each sponsor
    uint64 public constant MAX_SPONSOR_LOCK_DURATION = 24 weeks;

    /// Maximum lock for each deposit
    uint64 public constant MAX_DEPOSIT_LOCK_DURATION = 24 weeks;

    /// Helper constant for computing shares without losing precision
    uint256 public constant SHARES_MULTIPLIER = 10**18;

    //
    // State
    //

    /// @inheritdoc IVault
    IERC20 public override(IVault) underlying;

    /// @inheritdoc IVault
    uint16 public override(IVault) investPerc;

    /// @inheritdoc IVault
    uint64 public immutable override(IVault) minLockPeriod;

    /// @inheritdoc IVaultSponsoring
    uint256 public override(IVaultSponsoring) totalSponsored;

    /// @inheritdoc IVault
    uint256 public override(IVault) totalShares;

    /// The investment strategy
    IStrategy public strategy;

    /// Depositors, represented as an NFT per deposit
    Depositors public depositors;

    /// Yield allocation
    Claimers public claimers;

    /// Unique IDs to correlate donations that belong to the same foundation
    uint256 private _depositGroupIds;

    /// deposit NFT ID => deposit data
    mapping(uint256 => Deposit) public deposits;

    /// claimer NFT ID => claimer data
    mapping(uint256 => Claimer) public claimer;

    /// The total of principal deposited
    uint256 public totalPrincipal;

    /// Treasury address to collect performance fee
    address public treasury;

    /// Performance fee percentage
    uint16 public perfFeePct;

<<<<<<< HEAD
    /// Current accumulated performance fee;
=======
    /// Investment fee pct
    uint16 public investmentFeeEstimatePct;

    // Current accumulated performance fee;
>>>>>>> 34d7555b
    uint256 public accumulatedPerfFee;

    /**
     * @param _underlying Underlying ERC20 token to use.
     * @param _minLockPeriod Minimum lock period to deposit
     * @param _investPerc Percentage of the total underlying to invest in the strategy
     * @param _treasury Treasury address to collect performance fee
     * @param _owner Vault admin address
     * @param _perfFeePct Performance fee percentage
<<<<<<< HEAD
     * @param _swapPools Swap pools used to automatically convert tokens to underlying
=======
     * @param _investmentFeeEstimatePct Estimated fee charged when investing through the strategy
>>>>>>> 34d7555b
     */
    constructor(
        IERC20 _underlying,
        uint64 _minLockPeriod,
        uint16 _investPerc,
        address _treasury,
        address _owner,
        uint16 _perfFeePct,
        uint16 _investmentFeeEstimatePct,
        SwapPoolParam[] memory _swapPools
    ) {
        require(_investPerc.validPerc(), "Vault: invalid investPerc");
        require(_perfFeePct.validPerc(), "Vault: invalid performance fee");
        require(
            _investmentFeeEstimatePct.validPerc(),
            "Vault: invalid investment fee"
        );
        require(
            address(_underlying) != address(0x0),
            "Vault: underlying cannot be 0x0"
        );
        require(_treasury != address(0x0), "Vault: treasury cannot be 0x0");
        require(_owner != address(0x0), "Vault: owner cannot be 0x0");
        require(
            _minLockPeriod != 0 && _minLockPeriod <= MAX_DEPOSIT_LOCK_DURATION,
            "Vault: invalid minLockPeriod"
        );

        _setupRole(DEFAULT_ADMIN_ROLE, _owner);
        _setupRole(INVESTOR_ROLE, _owner);
        _setupRole(SETTINGS_ROLE, _owner);

        investPerc = _investPerc;
        underlying = _underlying;
        treasury = _treasury;
        minLockPeriod = _minLockPeriod;
        perfFeePct = _perfFeePct;
        investmentFeeEstimatePct = _investmentFeeEstimatePct;

        depositors = new Depositors(this);
        claimers = new Claimers(this);

        _addPools(_swapPools);
    }

    //
    // IVault
    //

<<<<<<< HEAD
    /// @inheritdoc IVault
=======
    /// See {IVault}
    function setTreasury(address _treasury)
        external
        override(IVault)
        onlyRole(DEFAULT_ADMIN_ROLE)
    {
        require(
            address(_treasury) != address(0x0),
            "Vault: treasury cannot be 0x0"
        );
        treasury = _treasury;
        emit TreasuryUpdated(_treasury);
    }

    /// See {IVault}
    function setPerfFeePct(uint16 _perfFeePct)
        external
        onlyRole(DEFAULT_ADMIN_ROLE)
    {
        require(_perfFeePct.validPerc(), "Vault: invalid performance fee");
        perfFeePct = _perfFeePct;
        emit PerfFeePctUpdated(_perfFeePct);
    }

    function setInvestmentFeeEstimatePct(uint16 pct)
        external
        onlyRole(DEFAULT_ADMIN_ROLE)
    {
        require(pct.validPerc(), "Vault: invalid investment fee");

        investmentFeeEstimatePct = pct;
        emit InvestmentFeeEstimatePctUpdated(pct);
    }

    /// See {IVault}
    function setStrategy(address _strategy)
        external
        override(IVault)
        onlyRole(DEFAULT_ADMIN_ROLE)
    {
        require(_strategy != address(0), "Vault: strategy 0x");
        require(
            IStrategy(_strategy).vault() == address(this),
            "Vault: invalid vault"
        );
        require(
            address(strategy) == address(0) || strategy.hasAssets() == false,
            "Vault: strategy has invested funds"
        );

        strategy = IStrategy(_strategy);

        emit StrategyUpdated(_strategy);
    }

    /// See {IVault}
>>>>>>> 34d7555b
    function totalUnderlying() public view override(IVault) returns (uint256) {
        if (address(strategy) != address(0)) {
            return
                underlying.balanceOf(address(this)) + strategy.investedAssets();
        }

        return underlying.balanceOf(address(this));
    }

    /// @inheritdoc IVault
    function yieldFor(address _to)
        public
        view
        override(IVault)
        returns (
            uint256 claimableYield,
            uint256 shares,
            uint256 perfFee
        )
    {
        uint256 tokenId = claimers.tokenOf(_to);
        uint256 claimerPrincipal = claimer[tokenId].totalPrincipal;
        uint256 claimerShares = claimer[tokenId].totalShares;

        uint256 currentClaimerPrincipal = _computeAmount(
            claimerShares,
            totalShares,
            totalUnderlyingMinusSponsored()
        );

        if (currentClaimerPrincipal <= claimerPrincipal) {
            return (0, 0, 0);
        }

        uint256 yieldWithPerfFee = currentClaimerPrincipal - claimerPrincipal;

        shares = _computeShares(
            yieldWithPerfFee,
            totalShares,
            totalUnderlyingMinusSponsored()
        );
        uint256 sharesAmount = _computeAmount(
            shares,
            totalShares,
            totalUnderlyingMinusSponsored()
        );

        perfFee = sharesAmount.percOf(perfFeePct);
        claimableYield = sharesAmount - perfFee;
    }

    /// @inheritdoc IVault
    function deposit(DepositParams calldata _params)
        external
        nonReentrant
        returns (uint256[] memory depositIds)
    {
        require(_params.amount != 0, "Vault: cannot deposit 0");
        require(
            _params.lockDuration >= minLockPeriod &&
                _params.lockDuration <= MAX_DEPOSIT_LOCK_DURATION,
            "Vault: invalid lock period"
        );
        uint256 principalMinusStrategyFee = _applyInvestmentFeeEstimate(
            totalPrincipal
        );
        uint256 previousTotalUnderlying = totalUnderlyingMinusSponsored();
        require(
            principalMinusStrategyFee <= previousTotalUnderlying,
            "Vault: cannot deposit when yield is negative"
        );

        _transferAndCheckInputToken(
            msg.sender,
            _params.inputToken,
            _params.amount
        );
        uint256 newUnderlyingAmount = _swapIntoUnderlying(
            _params.inputToken,
            _params.amount
        );

        uint64 lockedUntil = _params.lockDuration + _blockTimestamp();

        depositIds = _createDeposit(
            previousTotalUnderlying,
            newUnderlyingAmount,
            lockedUntil,
            _params.claims
        );
    }

    /// @inheritdoc IVault
    function claimYield(address _to) external override(IVault) nonReentrant {
        require(_to != address(0), "Vault: destination address is 0x");

        (uint256 yield, uint256 shares, uint256 fee) = yieldFor(msg.sender);

        if (yield == 0) return;

        uint256 claimerId = claimers.tokenOf(msg.sender);

        accumulatedPerfFee += fee;

        underlying.safeTransfer(_to, yield);

        claimer[claimerId].totalShares -= shares;
        totalShares -= shares;

        emit YieldClaimed(claimerId, _to, yield, shares, fee);
    }

    /// @inheritdoc IVault
    function withdraw(address _to, uint256[] calldata _ids)
        external
        override(IVault)
        nonReentrant
    {
        require(_to != address(0), "Vault: destination address is 0x");

        _withdraw(_to, _ids, false);
    }

    /// @inheritdoc IVault
    function forceWithdraw(address _to, uint256[] calldata _ids)
        external
        nonReentrant
    {
        require(_to != address(0), "Vault: destination address is 0x");

        _withdraw(_to, _ids, true);
    }

<<<<<<< HEAD
    /// @inheritdoc IVault
=======
    /// See {IVault}
    function setInvestPerc(uint16 _investPerc)
        external
        onlyRole(DEFAULT_ADMIN_ROLE)
    {
        require(_investPerc.validPerc(), "Vault: invalid investPerc");

        emit InvestPercentageUpdated(_investPerc);

        investPerc = _investPerc;
    }

    /// See {IVault}
>>>>>>> 34d7555b
    function investableAmount() public view returns (uint256) {
        uint256 maxInvestableAssets = totalUnderlying().percOf(investPerc);

        uint256 alreadyInvested = strategy.investedAssets();

        if (alreadyInvested >= maxInvestableAssets) {
            return 0;
        }

        return maxInvestableAssets - alreadyInvested;
    }

    /// @inheritdoc IVault
    function updateInvested(bytes calldata data)
        external
        override(IVault)
        onlyRole(INVESTOR_ROLE)
    {
        require(address(strategy) != address(0), "Vault: strategy is not set");

        uint256 _investable = investableAmount();

        require(_investable != 0, "Vault: nothing to invest");

        underlying.safeTransfer(address(strategy), _investable);

        emit Invested(_investable);

        strategy.invest(data);
    }

    /// @inheritdoc IVault
    function withdrawPerformanceFee()
        external
        override(IVault)
        onlyRole(INVESTOR_ROLE)
    {
        uint256 _perfFee = accumulatedPerfFee;
        require(_perfFee != 0, "Vault: no performance fee");

        accumulatedPerfFee = 0;

        emit FeeWithdrawn(_perfFee);
        underlying.safeTransfer(treasury, _perfFee);
    }

    //
    // IVaultSponsoring

    /// @inheritdoc IVaultSponsoring
    function sponsor(
        address _inputToken,
        uint256 _amount,
        uint256 _lockDuration
    ) external override(IVaultSponsoring) nonReentrant {
        require(_amount != 0, "Vault: cannot sponsor 0");

        require(
            _lockDuration >= MIN_SPONSOR_LOCK_DURATION &&
                _lockDuration <= MAX_SPONSOR_LOCK_DURATION,
            "Vault: invalid lock period"
        );

        uint256 lockedUntil = _lockDuration + block.timestamp;
        uint256 tokenId = depositors.mint(msg.sender);

        _transferAndCheckInputToken(msg.sender, _inputToken, _amount);
        uint256 underlyingAmount = _swapIntoUnderlying(_inputToken, _amount);

        deposits[tokenId] = Deposit(underlyingAmount, 0, lockedUntil, 0);
        totalSponsored += underlyingAmount;

        emit Sponsored(tokenId, underlyingAmount, msg.sender, lockedUntil);
    }

    /// @inheritdoc IVaultSponsoring
    function unsponsor(address _to, uint256[] calldata _ids)
        external
        nonReentrant
    {
        require(_to != address(0), "Vault: destination address is 0x");

        _unsponsor(_to, _ids);
    }

    //
    // CurveSwapper
    //

    /// @inheritdoc CurveSwapper
    function getUnderlying()
        public
        view
        override(CurveSwapper)
        returns (address)
    {
        return address(underlying);
    }

    /// Adds a new curve swap pool from an input token to {underlying}
    ///
    /// @param _param Swap pool params
    function addPool(SwapPoolParam memory _param)
        external
        onlyRole(DEFAULT_ADMIN_ROLE)
    {
        _addPool(_param);
    }

    /// Removes an existing swap pool, and the ability to deposit the given token as underlying
    ///
    /// @param _inputToken the token to remove
    function removePool(address _inputToken)
        external
        onlyRole(DEFAULT_ADMIN_ROLE)
    {
        _removePool(_inputToken);
    }

    //
    // Admin functions
    //

    /// @inheritdoc IVaultSettings
    function setInvestPerc(uint16 _investPct)
        external
        override(IVaultSettings)
        onlyRole(SETTINGS_ROLE)
    {
        require(PercentMath.validPerc(_investPct), "Vault: invalid investPerc");

        emit InvestPctUpdated(_investPct);

        investPerc = _investPct;
    }

    /// @inheritdoc IVaultSettings
    function setTreasury(address _treasury)
        external
        override(IVaultSettings)
        onlyRole(SETTINGS_ROLE)
    {
        require(
            address(_treasury) != address(0x0),
            "Vault: treasury cannot be 0x0"
        );
        treasury = _treasury;
        emit TreasuryUpdated(_treasury);
    }

    /// @inheritdoc IVaultSettings
    function setPerfFeePct(uint16 _perfFeePct)
        external
        override(IVaultSettings)
        onlyRole(SETTINGS_ROLE)
    {
        require(
            PercentMath.validPerc(_perfFeePct),
            "Vault: invalid performance fee"
        );
        perfFeePct = _perfFeePct;
        emit PerfFeePctUpdated(_perfFeePct);
    }

    /// @inheritdoc IVaultSettings
    function setStrategy(address _strategy)
        external
        override(IVaultSettings)
        onlyRole(SETTINGS_ROLE)
    {
        require(_strategy != address(0), "Vault: strategy 0x");
        require(
            IStrategy(_strategy).vault() == address(this),
            "Vault: invalid vault"
        );
        require(
            address(strategy) == address(0) || strategy.hasAssets() == false,
            "Vault: strategy has invested funds"
        );

        strategy = IStrategy(_strategy);

        emit StrategyUpdated(_strategy);
    }

    //
    // Public API
    //

    /**
     * Computes the total amount of principal + yield currently controlled by the
     * vault and the strategy. The principal + yield is the total amount
     * of underlying that can be claimed or withdrawn, excluding the sponsored amount and performance fee.
     *
     * @return Total amount of principal and yield help by the vault (not including sponsored amount and performance fee).
     */
    function totalUnderlyingMinusSponsored() public view returns (uint256) {
        uint256 _totalUnderlying = totalUnderlying();
        uint256 deductAmount = totalSponsored + accumulatedPerfFee;
        if (deductAmount > _totalUnderlying) {
            return 0;
        }

        return _totalUnderlying - deductAmount;
    }

    //
    // ERC165
    //

    function supportsInterface(bytes4 interfaceId)
        public
        view
        virtual
        override(ERC165, AccessControl)
        returns (bool)
    {
        return
            interfaceId == type(IVault).interfaceId ||
            interfaceId == type(IVaultSponsoring).interfaceId ||
            super.supportsInterface(interfaceId);
    }

    //
    // Internal API
    //

    /**
     * Withdraws the principal from the deposits with the ids provided in @param _ids and sends it to @param _to.
     *
     * @notice the NFTs of the deposits will be burned.
     *
     * @param _to Address that will receive the funds.
     * @param _ids Array with the ids of the deposits.
     * @param _force Boolean to specify if the action should be perfomed when there's loss.
     */
    function _withdraw(
        address _to,
        uint256[] calldata _ids,
        bool _force
    ) internal {
        uint256 localTotalShares = totalShares;
        uint256 localTotalPrincipal = totalUnderlyingMinusSponsored();
        uint256 amount;
        uint256 idsLen = _ids.length;

        for (uint256 i; i < idsLen; ++i) {
            amount += _withdrawDeposit(
                _ids[i],
                localTotalShares,
                localTotalPrincipal,
                _to,
                _force
            );
        }

        underlying.safeTransfer(_to, amount);
    }

    /**
     * Withdraws the sponsored amount for the deposits with the ids provided
     * in @param _ids and sends it to @param _to.
     *
     * @notice the NFTs of the deposits will be burned.
     *
     * @param _to Address that will receive the funds.
     * @param _ids Array with the ids of the deposits.
     */
    function _unsponsor(address _to, uint256[] calldata _ids) internal {
        uint256 sponsorAmount;
        uint256 idsLen = _ids.length;

        for (uint8 i; i < idsLen; ++i) {
            uint256 tokenId = _ids[i];

            Deposit memory _deposit = deposits[tokenId];
            uint256 lockedUntil = _deposit.lockedUntil;
            uint256 claimerId = _deposit.claimerId;

            address owner = depositors.ownerOf(tokenId);
            uint256 amount = _deposit.amount;

            require(owner == msg.sender, "Vault: you are not allowed");
            require(lockedUntil <= block.timestamp, "Vault: amount is locked");
            require(claimerId == 0, "Vault: token id is not a sponsor");

            sponsorAmount += amount;

            depositors.burn(tokenId);

            emit Unsponsored(tokenId);
        }

        uint256 sponsorToTransfer = sponsorAmount;

        require(
            sponsorToTransfer <= totalUnderlying(),
            "Vault: not enough funds"
        );

        totalSponsored -= sponsorAmount;

        underlying.safeTransfer(_to, sponsorToTransfer);
    }

    /**
     * @dev `_createDeposit` declares too many locals
     * We move some of them to this struct to fix the problem
     */
    struct CreateDepositLocals {
        uint256 totalShares;
        uint256 totalUnderlying;
        uint256 groupId;
        uint16 accumulatedPct;
        uint256 accumulatedAmount;
        uint256 claimsLen;
    }

    /**
     * Creates a deposit with the given amount of underlying and claim
     * structure. The deposit is locked until the timestamp specified in @param _lockedUntil.
     * @notice This function assumes underlying will be transfered elsewhere in
     * the transaction.
     *
     * @notice Underlying must be transfered *after* this function, in order to
     * correctly calculate shares.
     *
     * @notice claims must add up to 100%.
     *
     * @param _amount Amount of underlying to consider @param claims claim
     * @param _lockedUntil Timestamp at which the deposit unlocks
     * @param claims Claim params
     * params.
     */
    function _createDeposit(
        uint256 _previousTotalUnderlying,
        uint256 _amount,
        uint64 _lockedUntil,
        ClaimParams[] calldata claims
    ) internal returns (uint256[] memory) {
        CreateDepositLocals memory locals = CreateDepositLocals({
            totalShares: totalShares,
            totalUnderlying: _previousTotalUnderlying,
            groupId: _depositGroupIds,
            accumulatedPct: 0,
            accumulatedAmount: 0,
            claimsLen: claims.length
        });

        uint256[] memory result = new uint256[](locals.claimsLen);

        for (uint256 i; i < locals.claimsLen; ++i) {
            ClaimParams memory data = claims[i];
            require(data.pct != 0, "Vault: claim percentage cannot be 0");
            // if it's the last claim, just grab all remaining amount, instead
            // of relying on percentages
            uint256 localAmount = i == locals.claimsLen - 1
                ? _amount - locals.accumulatedAmount
                : _amount.percOf(data.pct);

            result[i] = _createClaim(
                locals.groupId,
                localAmount,
                _lockedUntil,
                data,
                locals.totalShares,
                locals.totalUnderlying
            );
            locals.accumulatedPct += data.pct;
            locals.accumulatedAmount += localAmount;
        }

        require(
            locals.accumulatedPct.is100Perc(),
            "Vault: claims don't add up to 100%"
        );

        _depositGroupIds++;

        return result;
    }

    function _createClaim(
        uint256 _depositGroupId,
        uint256 _amount,
        uint64 _lockedUntil,
        ClaimParams memory _claim,
        uint256 _localTotalShares,
        uint256 _localTotalPrincipal
    ) internal returns (uint256) {
        uint256 newShares = _computeShares(
            _amount,
            _localTotalShares,
            _localTotalPrincipal
        );

        uint256 claimerId = claimers.mint(_claim.beneficiary);

        claimer[claimerId].totalShares += newShares;
        claimer[claimerId].totalPrincipal += _amount;

        totalShares += newShares;
        totalPrincipal += _amount;

        uint256 tokenId = depositors.mint(msg.sender);

        deposits[tokenId] = Deposit(
            _amount,
            claimerId,
            _lockedUntil,
            newShares
        );

        emit DepositMinted(
            tokenId,
            _depositGroupId,
            _amount,
            newShares,
            msg.sender,
            _claim.beneficiary,
            claimerId,
            _lockedUntil,
            _claim.data
        );

        return tokenId;
    }

    /**
     * Burns a deposit NFT and reduces the principal and shares of the claimer.
     * If there were any yield to be claimed, the claimer will also keep shares to withdraw later on.
     *
     * @notice This function doesn't transfer any funds, it only updates the state.
     *
     * @notice Only the owner of the deposit may call this function.
     *
     * @param _tokenId The deposit ID to withdraw from.
     * @param _totalShares The total shares to consider for the withdraw.
     * @param _totalUnderlyingMinusSponsored The total underlying to consider for the withdraw.
     * @param _to Where the funds will be sent
     * @param _force If the withdraw should still withdraw if there are not enough funds in the vault.
     *
     * @return the amount to withdraw.
     */
    function _withdrawDeposit(
        uint256 _tokenId,
        uint256 _totalShares,
        uint256 _totalUnderlyingMinusSponsored,
        address _to,
        bool _force
    ) internal returns (uint256) {
        require(
            depositors.ownerOf(_tokenId) == msg.sender,
            "Vault: you are not the owner of a deposit"
        );

        // memoizing saves warm sloads
        Deposit memory _deposit = deposits[_tokenId];

        require(
            _deposit.lockedUntil <= block.timestamp,
            "Vault: deposit is locked"
        );

        require(_deposit.claimerId != 0, "Vault: token id is not a deposit");

        uint256 claimerId = _deposit.claimerId;
        uint256 depositInitialShares = _deposit.shares;
        uint256 depositAmount = _deposit.amount;

        uint256 claimerShares = claimer[claimerId].totalShares;
        uint256 claimerPrincipal = claimer[claimerId].totalPrincipal;

        uint256 depositShares = _computeShares(
            depositAmount,
            _totalShares,
            _totalUnderlyingMinusSponsored
        );

        bool lostMoney = depositShares > depositInitialShares ||
            depositShares > claimerShares;

        if (_force && lostMoney) {
            // When there's a loss it means that a deposit is now worth more
            // shares than before. In that scenario, we cannot allow the
            // depositor to withdraw all her money. Instead, the depositor gets
            // a number of shares that are equivalent to the percentage of this
            // deposit in the total deposits for this claimer.
            depositShares = (depositAmount * claimerShares) / claimerPrincipal;
        } else {
            require(
                lostMoney == false,
                "Vault: cannot withdraw more than the available amount"
            );
        }

        claimer[claimerId].totalShares -= depositShares;
        claimer[claimerId].totalPrincipal -= depositAmount;

        totalShares -= depositShares;
        totalPrincipal -= depositAmount;

        depositors.burn(_tokenId);

        emit DepositBurned(_tokenId, depositShares, _to);

        return
            _computeAmount(
                depositShares,
                _totalShares,
                _totalUnderlyingMinusSponsored
            );
    }

    function _transferAndCheckInputToken(
        address _from,
        address _token,
        uint256 _amount
    ) internal {
        uint256 balanceBefore = IERC20(_token).balanceOf(address(this));
        IERC20(_token).safeTransferFrom(_from, address(this), _amount);
        uint256 balanceAfter = IERC20(_token).balanceOf(address(this));

        require(
            balanceAfter == balanceBefore + _amount,
            "Vault: amount received does not match params"
        );
    }

    function _blockTimestamp() internal view returns (uint64) {
        return uint64(block.timestamp);
    }

    /**
     * Computes amount of shares that will be received for a given deposit amount
     *
     * @param _amount Amount of deposit to consider.
     * @param _totalShares Amount of existing shares to consider.
     * @param _totalUnderlyingMinusSponsored Amount of existing underlying to consider.
     * @return Amount of shares the deposit will receive.
     */
    function _computeShares(
        uint256 _amount,
        uint256 _totalShares,
        uint256 _totalUnderlyingMinusSponsored
    ) internal pure returns (uint256) {
        if (_amount == 0) return 0;
        if (_totalShares == 0) return _amount * SHARES_MULTIPLIER;

        require(
            _totalUnderlyingMinusSponsored != 0,
            "Vault: cannot compute shares when there's no principal"
        );

        return (_amount * _totalShares) / _totalUnderlyingMinusSponsored;
    }

    /**
     * Computes the amount of underlying from a given number of shares
     *
     * @param _shares Number of shares.
     * @param _totalShares Amount of existing shares to consider.
     * @param _totalUnderlyingMinusSponsored Amounf of existing underlying to consider.
     * @return Amount that corresponds to the number of shares.
     */
    function _computeAmount(
        uint256 _shares,
        uint256 _totalShares,
        uint256 _totalUnderlyingMinusSponsored
    ) internal pure returns (uint256) {
        if (
            _shares == 0 ||
            _totalShares == 0 ||
            _totalUnderlyingMinusSponsored == 0
        ) {
            return 0;
        }

        return ((_totalUnderlyingMinusSponsored * _shares) / _totalShares);
    }

    /**
     * Applies an estimated fee to the given @param _amount.
     *
     * This function should be used to estimate how much underlying will be
     * left after the strategy invests. For instance, the fees taken by Anchor.
     *
     * @param _amount Amount to apply the fees to.
     *
     * @return Amount with the fees applied.
     */
    function _applyInvestmentFeeEstimate(uint256 _amount)
        internal
        view
        returns (uint256)
    {
        return _amount - _amount.percOf(investmentFeeEstimatePct);
    }

    function sharesOf(uint256 claimerId) external view returns (uint256) {
        return claimer[claimerId].totalShares;
    }

    function principalOf(uint256 claimerId) external view returns (uint256) {
        return claimer[claimerId].totalPrincipal;
    }
}<|MERGE_RESOLUTION|>--- conflicted
+++ resolved
@@ -105,15 +105,11 @@
     /// Performance fee percentage
     uint16 public perfFeePct;
 
-<<<<<<< HEAD
     /// Current accumulated performance fee;
-=======
+    uint256 public accumulatedPerfFee;
+
     /// Investment fee pct
     uint16 public investmentFeeEstimatePct;
-
-    // Current accumulated performance fee;
->>>>>>> 34d7555b
-    uint256 public accumulatedPerfFee;
 
     /**
      * @param _underlying Underlying ERC20 token to use.
@@ -122,11 +118,8 @@
      * @param _treasury Treasury address to collect performance fee
      * @param _owner Vault admin address
      * @param _perfFeePct Performance fee percentage
-<<<<<<< HEAD
+     * @param _investmentFeeEstimatePct Estimated fee charged when investing through the strategy
      * @param _swapPools Swap pools used to automatically convert tokens to underlying
-=======
-     * @param _investmentFeeEstimatePct Estimated fee charged when investing through the strategy
->>>>>>> 34d7555b
      */
     constructor(
         IERC20 _underlying,
@@ -176,66 +169,7 @@
     // IVault
     //
 
-<<<<<<< HEAD
-    /// @inheritdoc IVault
-=======
-    /// See {IVault}
-    function setTreasury(address _treasury)
-        external
-        override(IVault)
-        onlyRole(DEFAULT_ADMIN_ROLE)
-    {
-        require(
-            address(_treasury) != address(0x0),
-            "Vault: treasury cannot be 0x0"
-        );
-        treasury = _treasury;
-        emit TreasuryUpdated(_treasury);
-    }
-
-    /// See {IVault}
-    function setPerfFeePct(uint16 _perfFeePct)
-        external
-        onlyRole(DEFAULT_ADMIN_ROLE)
-    {
-        require(_perfFeePct.validPerc(), "Vault: invalid performance fee");
-        perfFeePct = _perfFeePct;
-        emit PerfFeePctUpdated(_perfFeePct);
-    }
-
-    function setInvestmentFeeEstimatePct(uint16 pct)
-        external
-        onlyRole(DEFAULT_ADMIN_ROLE)
-    {
-        require(pct.validPerc(), "Vault: invalid investment fee");
-
-        investmentFeeEstimatePct = pct;
-        emit InvestmentFeeEstimatePctUpdated(pct);
-    }
-
-    /// See {IVault}
-    function setStrategy(address _strategy)
-        external
-        override(IVault)
-        onlyRole(DEFAULT_ADMIN_ROLE)
-    {
-        require(_strategy != address(0), "Vault: strategy 0x");
-        require(
-            IStrategy(_strategy).vault() == address(this),
-            "Vault: invalid vault"
-        );
-        require(
-            address(strategy) == address(0) || strategy.hasAssets() == false,
-            "Vault: strategy has invested funds"
-        );
-
-        strategy = IStrategy(_strategy);
-
-        emit StrategyUpdated(_strategy);
-    }
-
-    /// See {IVault}
->>>>>>> 34d7555b
+    /// @inheritdoc IVault
     function totalUnderlying() public view override(IVault) returns (uint256) {
         if (address(strategy) != address(0)) {
             return
@@ -369,23 +303,6 @@
         _withdraw(_to, _ids, true);
     }
 
-<<<<<<< HEAD
-    /// @inheritdoc IVault
-=======
-    /// See {IVault}
-    function setInvestPerc(uint16 _investPerc)
-        external
-        onlyRole(DEFAULT_ADMIN_ROLE)
-    {
-        require(_investPerc.validPerc(), "Vault: invalid investPerc");
-
-        emit InvestPercentageUpdated(_investPerc);
-
-        investPerc = _investPerc;
-    }
-
-    /// See {IVault}
->>>>>>> 34d7555b
     function investableAmount() public view returns (uint256) {
         uint256 maxInvestableAssets = totalUnderlying().percOf(investPerc);
 
@@ -434,6 +351,7 @@
 
     //
     // IVaultSponsoring
+    //
 
     /// @inheritdoc IVaultSponsoring
     function sponsor(
@@ -569,6 +487,18 @@
         strategy = IStrategy(_strategy);
 
         emit StrategyUpdated(_strategy);
+    }
+
+    /// @inheritdoc IVaultSettings
+    function setInvestmentFeeEstimatePct(uint16 pct)
+        external
+        override(IVaultSettings)
+        onlyRole(SETTINGS_ROLE)
+    {
+        require(pct.validPerc(), "Vault: invalid investment fee");
+
+        investmentFeeEstimatePct = pct;
+        emit InvestmentFeeEstimatePctUpdated(pct);
     }
 
     //
