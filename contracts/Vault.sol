--- conflicted
+++ resolved
@@ -45,15 +45,11 @@
     // Constants
     //
 
-<<<<<<< HEAD
     bytes32 public constant MANAGER_ROLE =
         0x241ecf16d79d0f8dbfb92cbc07fe17840425976cf0667f022fe9877caa831b08; // keccak256("MANAGER_ROLE");
-    uint256 public constant MIN_SPONSOR_LOCK_DURATION = 1209600; // 2 weeks in seconds
-=======
     uint256 public constant MIN_SPONSOR_LOCK_DURATION = 2 weeks;
     uint256 public constant MAX_SPONSOR_LOCK_DURATION = 24 weeks;
     uint256 public constant MAX_DEPOSIT_LOCK_DURATION = 24 weeks;
->>>>>>> 2e85c559
     uint256 public constant SHARES_MULTIPLIER = 10**18;
 
     //
@@ -146,12 +142,10 @@
             address(_underlying) != address(0x0),
             "VaultContext: underlying cannot be 0x0"
         );
-<<<<<<< HEAD
+        require(_minLockPeriod > 0, "minLockPeriod cannot be 0");
+
         _setupRole(DEFAULT_ADMIN_ROLE, _owner);
         _setupRole(MANAGER_ROLE, _owner);
-=======
-        require(_minLockPeriod > 0, "minLockPeriod cannot be 0");
->>>>>>> 2e85c559
 
         investPerc = _investPerc;
         underlying = _underlying;
