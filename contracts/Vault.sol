--- conflicted
+++ resolved
@@ -124,15 +124,10 @@
     constructor(
         IERC20 _underlying,
         uint256 _minLockPeriod,
-<<<<<<< HEAD
-        uint256 _investPerc,
+        uint16 _investPerc,
         address _treasury,
         address _owner,
         uint16 _perfFeePct
-=======
-        uint16 _investPerc,
-        address _owner
->>>>>>> f60dd0ce
     ) {
         require(
             PercentMath.validPerc(_investPerc),
