--- conflicted
+++ resolved
@@ -823,14 +823,7 @@
         bool _force,
         uint256 _amount
     ) internal returns (uint256) {
-<<<<<<< HEAD
-        require(
-            deposits[_tokenId].owner == msg.sender,
-            "Vault: you are not the owner of a deposit"
-        );
-=======
-        if (depositors.ownerOf(_tokenId) != msg.sender) revert VaultNotOwnerOfDeposit();
->>>>>>> 6ab956a5
+        if (deposits[_tokenId].owner != msg.sender) revert VaultNotOwnerOfDeposit();
 
         // memoizing saves warm sloads
         Deposit memory _deposit = deposits[_tokenId];
