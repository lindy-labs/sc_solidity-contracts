// SPDX-License-Identifier: UNLICENSED
pragma solidity =0.8.10;

import {IERC20} from "@openzeppelin/contracts/token/ERC20/IERC20.sol";
import {SafeERC20} from "@openzeppelin/contracts/token/ERC20/utils/SafeERC20.sol";
import {Context} from "@openzeppelin/contracts/utils/Context.sol";
import {ERC165} from "@openzeppelin/contracts/utils/introspection/ERC165.sol";
import {AccessControl} from "@openzeppelin/contracts/access/AccessControl.sol";
import {ReentrancyGuard} from "@openzeppelin/contracts/security/ReentrancyGuard.sol";

import {IVault} from "./vault/IVault.sol";
import {IVaultSponsoring} from "./vault/IVaultSponsoring.sol";
import {IVaultSettings} from "./vault/IVaultSettings.sol";
import {CurveSwapper} from "./vault/CurveSwapper.sol";
import {PercentMath} from "./lib/PercentMath.sol";
import {Depositors} from "./vault/Depositors.sol";
import {Claimers} from "./vault/Claimers.sol";
import {IStrategy} from "./strategy/IStrategy.sol";

/**
 * A vault where other accounts can deposit an underlying token
 * currency and set distribution params for their principal and yield
 *
 * @notice The underlying token can be automatically swapped from any configured ERC20 token via {CurveSwapper}
 */
contract Vault is
    IVault,
    IVaultSponsoring,
    IVaultSettings,
    CurveSwapper,
    Context,
    ERC165,
    AccessControl,
    ReentrancyGuard
{
    using SafeERC20 for IERC20;
    using PercentMath for uint256;
    using PercentMath for uint16;

    //
    // Constants
    //

    /// Role allowed to invest/desinvest from strategy
    bytes32 public constant INVESTOR_ROLE = keccak256("INVESTOR_ROLE");

    /// Role allowed to change settings such as performance fee and investment fee
    bytes32 public constant SETTINGS_ROLE = keccak256("SETTINGS_ROLE");

    /// Minimum lock for each sponsor
    uint64 public constant MIN_SPONSOR_LOCK_DURATION = 2 weeks;

    /// Maximum lock for each sponsor
    uint64 public constant MAX_SPONSOR_LOCK_DURATION = 24 weeks;

    /// Maximum lock for each deposit
    uint64 public constant MAX_DEPOSIT_LOCK_DURATION = 24 weeks;

    /// Helper constant for computing shares without losing precision
    uint256 public constant SHARES_MULTIPLIER = 10**18;

    //
    // State
    //

    /// @inheritdoc IVault
    IERC20 public override(IVault) underlying;

    /// @inheritdoc IVault
    uint16 public override(IVault) investPerc;

    /// @inheritdoc IVault
    uint64 public immutable override(IVault) minLockPeriod;

    /// @inheritdoc IVaultSponsoring
    uint256 public override(IVaultSponsoring) totalSponsored;

    /// @inheritdoc IVault
    uint256 public override(IVault) totalShares;

    /// The investment strategy
    IStrategy public strategy;

    /// Depositors, represented as an NFT per deposit
    Depositors public depositors;

    /// Yield allocation
    Claimers public claimers;

    /// Unique IDs to correlate donations that belong to the same foundation
    uint256 private _depositGroupIds;

    /// deposit NFT ID => deposit data
    mapping(uint256 => Deposit) public deposits;

    /// claimer NFT ID => claimer data
    mapping(uint256 => Claimer) public claimer;

    /// The total of principal deposited
    uint256 public totalPrincipal;

    /// Treasury address to collect performance fee
    address public treasury;

    /// Performance fee percentage
    uint16 public perfFeePct;

    /// Current accumulated performance fee;
    uint256 public accumulatedPerfFee;

    /// Investment fee pct
    uint16 public investmentFeeEstimatePct;

    /**
     * @param _underlying Underlying ERC20 token to use.
     * @param _minLockPeriod Minimum lock period to deposit
     * @param _investPerc Percentage of the total underlying to invest in the strategy
     * @param _treasury Treasury address to collect performance fee
     * @param _owner Vault admin address
     * @param _perfFeePct Performance fee percentage
     * @param _investmentFeeEstimatePct Estimated fee charged when investing through the strategy
     * @param _swapPools Swap pools used to automatically convert tokens to underlying
     */
    constructor(
        IERC20 _underlying,
        uint64 _minLockPeriod,
        uint16 _investPerc,
        address _treasury,
        address _owner,
        uint16 _perfFeePct,
        uint16 _investmentFeeEstimatePct,
        SwapPoolParam[] memory _swapPools
    ) {
        require(_investPerc.validPerc(), "Vault: invalid investPerc");
        require(_perfFeePct.validPerc(), "Vault: invalid performance fee");
        require(
            _investmentFeeEstimatePct.validPerc(),
            "Vault: invalid investment fee"
        );
        require(
            address(_underlying) != address(0x0),
            "Vault: underlying cannot be 0x0"
        );
        require(_treasury != address(0x0), "Vault: treasury cannot be 0x0");
        require(_owner != address(0x0), "Vault: owner cannot be 0x0");
        require(
            _minLockPeriod != 0 && _minLockPeriod <= MAX_DEPOSIT_LOCK_DURATION,
            "Vault: invalid minLockPeriod"
        );

        _setupRole(DEFAULT_ADMIN_ROLE, _owner);
        _setupRole(INVESTOR_ROLE, _owner);
        _setupRole(SETTINGS_ROLE, _owner);

        investPerc = _investPerc;
        underlying = _underlying;
        treasury = _treasury;
        minLockPeriod = _minLockPeriod;
        perfFeePct = _perfFeePct;
        investmentFeeEstimatePct = _investmentFeeEstimatePct;

        depositors = new Depositors(this);
        claimers = new Claimers(this);

        _addPools(_swapPools);
    }

    //
    // IVault
    //

    /// @inheritdoc IVault
    function totalUnderlying() public view override(IVault) returns (uint256) {
        if (address(strategy) != address(0)) {
            return
                underlying.balanceOf(address(this)) + strategy.investedAssets();
        }

        return underlying.balanceOf(address(this));
    }

    /// @inheritdoc IVault
    function yieldFor(address _to)
        public
        view
        override(IVault)
        returns (
            uint256 claimableYield,
            uint256 shares,
            uint256 perfFee
        )
    {
        uint256 tokenId = claimers.tokenOf(_to);
        uint256 claimerPrincipal = claimer[tokenId].totalPrincipal;
        uint256 claimerShares = claimer[tokenId].totalShares;

        uint256 currentClaimerPrincipal = _computeAmount(
            claimerShares,
            totalShares,
            totalUnderlyingMinusSponsored()
        );

        if (currentClaimerPrincipal <= claimerPrincipal) {
            return (0, 0, 0);
        }

        uint256 yieldWithPerfFee = currentClaimerPrincipal - claimerPrincipal;

        shares = _computeShares(
            yieldWithPerfFee,
            totalShares,
            totalUnderlyingMinusSponsored()
        );
        uint256 sharesAmount = _computeAmount(
            shares,
            totalShares,
            totalUnderlyingMinusSponsored()
        );

        perfFee = sharesAmount.percOf(perfFeePct);
        claimableYield = sharesAmount - perfFee;
    }

    /// @inheritdoc IVault
    function deposit(DepositParams calldata _params)
        external
        nonReentrant
        returns (uint256[] memory depositIds)
    {
        require(_params.amount != 0, "Vault: cannot deposit 0");
        require(
            _params.lockDuration >= minLockPeriod &&
                _params.lockDuration <= MAX_DEPOSIT_LOCK_DURATION,
            "Vault: invalid lock period"
        );
        uint256 principalMinusStrategyFee = _applyInvestmentFeeEstimate(
            totalPrincipal
        );
        uint256 previousTotalUnderlying = totalUnderlyingMinusSponsored();
        require(
            principalMinusStrategyFee <= previousTotalUnderlying,
            "Vault: cannot deposit when yield is negative"
        );

        _transferAndCheckInputToken(
            msg.sender,
            _params.inputToken,
            _params.amount
        );
        uint256 newUnderlyingAmount = _swapIntoUnderlying(
            _params.inputToken,
            _params.amount
        );

        uint64 lockedUntil = _params.lockDuration + _blockTimestamp();

        depositIds = _createDeposit(
            previousTotalUnderlying,
            newUnderlyingAmount,
            lockedUntil,
            _params.claims
        );
    }

    /// @inheritdoc IVault
    function claimYield(address _to) external override(IVault) nonReentrant {
        require(_to != address(0), "Vault: destination address is 0x");

        (uint256 yield, uint256 shares, uint256 fee) = yieldFor(msg.sender);

        if (yield == 0) return;

        uint256 claimerId = claimers.tokenOf(msg.sender);

        accumulatedPerfFee += fee;

        underlying.safeTransfer(_to, yield);

        claimer[claimerId].totalShares -= shares;
        totalShares -= shares;

        emit YieldClaimed(claimerId, _to, yield, shares, fee);
    }

    /// @inheritdoc IVault
    function withdraw(address _to, uint256[] calldata _ids)
        external
        override(IVault)
        nonReentrant
    {
        require(_to != address(0), "Vault: destination address is 0x");

        _withdraw(_to, _ids, false);
    }

    /// @inheritdoc IVault
    function forceWithdraw(address _to, uint256[] calldata _ids)
        external
        nonReentrant
    {
        require(_to != address(0), "Vault: destination address is 0x");

        _withdraw(_to, _ids, true);
    }

    function investableAmount() public view returns (uint256) {
        uint256 maxInvestableAssets = totalUnderlying().percOf(investPerc);

        uint256 alreadyInvested = strategy.investedAssets();

        if (alreadyInvested >= maxInvestableAssets) {
            return 0;
        }

        return maxInvestableAssets - alreadyInvested;
    }

<<<<<<< HEAD
    /// @inheritdoc IVault
    function updateInvested(bytes calldata data)
        external
        override(IVault)
        onlyRole(INVESTOR_ROLE)
    {
=======
    /// See {IVault}
    function updateInvested() external onlyRole(INVESTOR_ROLE) {
>>>>>>> 183cff8e
        require(address(strategy) != address(0), "Vault: strategy is not set");

        uint256 _investable = investableAmount();

        require(_investable != 0, "Vault: nothing to invest");

        underlying.safeTransfer(address(strategy), _investable);

        emit Invested(_investable);

        strategy.invest();
    }

    /// @inheritdoc IVault
    function withdrawPerformanceFee()
        external
        override(IVault)
        onlyRole(INVESTOR_ROLE)
    {
        uint256 _perfFee = accumulatedPerfFee;
        require(_perfFee != 0, "Vault: no performance fee");

        accumulatedPerfFee = 0;

        emit FeeWithdrawn(_perfFee);
        underlying.safeTransfer(treasury, _perfFee);
    }

    //
    // IVaultSponsoring
    //

    /// @inheritdoc IVaultSponsoring
    function sponsor(
        address _inputToken,
        uint256 _amount,
        uint256 _lockDuration
    ) external override(IVaultSponsoring) nonReentrant {
        require(_amount != 0, "Vault: cannot sponsor 0");

        require(
            _lockDuration >= MIN_SPONSOR_LOCK_DURATION &&
                _lockDuration <= MAX_SPONSOR_LOCK_DURATION,
            "Vault: invalid lock period"
        );

        uint256 lockedUntil = _lockDuration + block.timestamp;
        uint256 tokenId = depositors.mint(msg.sender);

        _transferAndCheckInputToken(msg.sender, _inputToken, _amount);
        uint256 underlyingAmount = _swapIntoUnderlying(_inputToken, _amount);

        deposits[tokenId] = Deposit(underlyingAmount, 0, lockedUntil, 0);
        totalSponsored += underlyingAmount;

        emit Sponsored(tokenId, underlyingAmount, msg.sender, lockedUntil);
    }

    /// @inheritdoc IVaultSponsoring
    function unsponsor(address _to, uint256[] calldata _ids)
        external
        nonReentrant
    {
        require(_to != address(0), "Vault: destination address is 0x");

        _unsponsor(_to, _ids);
    }

    //
    // CurveSwapper
    //

    /// @inheritdoc CurveSwapper
    function getUnderlying()
        public
        view
        override(CurveSwapper)
        returns (address)
    {
        return address(underlying);
    }

    /// Adds a new curve swap pool from an input token to {underlying}
    ///
    /// @param _param Swap pool params
    function addPool(SwapPoolParam memory _param)
        external
        onlyRole(DEFAULT_ADMIN_ROLE)
    {
        _addPool(_param);
    }

    /// Removes an existing swap pool, and the ability to deposit the given token as underlying
    ///
    /// @param _inputToken the token to remove
    function removePool(address _inputToken)
        external
        onlyRole(DEFAULT_ADMIN_ROLE)
    {
        _removePool(_inputToken);
    }

    //
    // Admin functions
    //

    /// @inheritdoc IVaultSettings
    function setInvestPerc(uint16 _investPct)
        external
        override(IVaultSettings)
        onlyRole(SETTINGS_ROLE)
    {
        require(PercentMath.validPerc(_investPct), "Vault: invalid investPerc");

        emit InvestPctUpdated(_investPct);

        investPerc = _investPct;
    }

    /// @inheritdoc IVaultSettings
    function setTreasury(address _treasury)
        external
        override(IVaultSettings)
        onlyRole(SETTINGS_ROLE)
    {
        require(
            address(_treasury) != address(0x0),
            "Vault: treasury cannot be 0x0"
        );
        treasury = _treasury;
        emit TreasuryUpdated(_treasury);
    }

    /// @inheritdoc IVaultSettings
    function setPerfFeePct(uint16 _perfFeePct)
        external
        override(IVaultSettings)
        onlyRole(SETTINGS_ROLE)
    {
        require(
            PercentMath.validPerc(_perfFeePct),
            "Vault: invalid performance fee"
        );
        perfFeePct = _perfFeePct;
        emit PerfFeePctUpdated(_perfFeePct);
    }

    /// @inheritdoc IVaultSettings
    function setStrategy(address _strategy)
        external
        override(IVaultSettings)
        onlyRole(SETTINGS_ROLE)
    {
        require(_strategy != address(0), "Vault: strategy 0x");
        require(
            IStrategy(_strategy).vault() == address(this),
            "Vault: invalid vault"
        );
        require(
            address(strategy) == address(0) || strategy.hasAssets() == false,
            "Vault: strategy has invested funds"
        );

        strategy = IStrategy(_strategy);

        emit StrategyUpdated(_strategy);
    }

    /// @inheritdoc IVaultSettings
    function setInvestmentFeeEstimatePct(uint16 pct)
        external
        override(IVaultSettings)
        onlyRole(SETTINGS_ROLE)
    {
        require(pct.validPerc(), "Vault: invalid investment fee");

        investmentFeeEstimatePct = pct;
        emit InvestmentFeeEstimatePctUpdated(pct);
    }

    //
    // Public API
    //

    /**
     * Computes the total amount of principal + yield currently controlled by the
     * vault and the strategy. The principal + yield is the total amount
     * of underlying that can be claimed or withdrawn, excluding the sponsored amount and performance fee.
     *
     * @return Total amount of principal and yield help by the vault (not including sponsored amount and performance fee).
     */
    function totalUnderlyingMinusSponsored() public view returns (uint256) {
        uint256 _totalUnderlying = totalUnderlying();
        uint256 deductAmount = totalSponsored + accumulatedPerfFee;
        if (deductAmount > _totalUnderlying) {
            return 0;
        }

        return _totalUnderlying - deductAmount;
    }

    //
    // ERC165
    //

    function supportsInterface(bytes4 interfaceId)
        public
        view
        virtual
        override(ERC165, AccessControl)
        returns (bool)
    {
        return
            interfaceId == type(IVault).interfaceId ||
            interfaceId == type(IVaultSponsoring).interfaceId ||
            super.supportsInterface(interfaceId);
    }

    //
    // Internal API
    //

    /**
     * Withdraws the principal from the deposits with the ids provided in @param _ids and sends it to @param _to.
     *
     * @notice the NFTs of the deposits will be burned.
     *
     * @param _to Address that will receive the funds.
     * @param _ids Array with the ids of the deposits.
     * @param _force Boolean to specify if the action should be perfomed when there's loss.
     */
    function _withdraw(
        address _to,
        uint256[] calldata _ids,
        bool _force
    ) internal {
        uint256 localTotalShares = totalShares;
        uint256 localTotalPrincipal = totalUnderlyingMinusSponsored();
        uint256 amount;
        uint256 idsLen = _ids.length;

        for (uint256 i; i < idsLen; ++i) {
            amount += _withdrawDeposit(
                _ids[i],
                localTotalShares,
                localTotalPrincipal,
                _to,
                _force
            );
        }

        underlying.safeTransfer(_to, amount);
    }

    /**
     * Withdraws the sponsored amount for the deposits with the ids provided
     * in @param _ids and sends it to @param _to.
     *
     * @notice the NFTs of the deposits will be burned.
     *
     * @param _to Address that will receive the funds.
     * @param _ids Array with the ids of the deposits.
     */
    function _unsponsor(address _to, uint256[] calldata _ids) internal {
        uint256 sponsorAmount;
        uint256 idsLen = _ids.length;

        for (uint8 i; i < idsLen; ++i) {
            uint256 tokenId = _ids[i];

            Deposit memory _deposit = deposits[tokenId];
            uint256 lockedUntil = _deposit.lockedUntil;
            uint256 claimerId = _deposit.claimerId;

            address owner = depositors.ownerOf(tokenId);
            uint256 amount = _deposit.amount;

            require(owner == msg.sender, "Vault: you are not allowed");
            require(lockedUntil <= block.timestamp, "Vault: amount is locked");
            require(claimerId == 0, "Vault: token id is not a sponsor");

            sponsorAmount += amount;

            depositors.burn(tokenId);

            emit Unsponsored(tokenId);
        }

        uint256 sponsorToTransfer = sponsorAmount;

        require(
            sponsorToTransfer <= totalUnderlying(),
            "Vault: not enough funds"
        );

        totalSponsored -= sponsorAmount;

        underlying.safeTransfer(_to, sponsorToTransfer);
    }

    /**
     * @dev `_createDeposit` declares too many locals
     * We move some of them to this struct to fix the problem
     */
    struct CreateDepositLocals {
        uint256 totalShares;
        uint256 totalUnderlying;
        uint256 groupId;
        uint16 accumulatedPct;
        uint256 accumulatedAmount;
        uint256 claimsLen;
    }

    /**
     * Creates a deposit with the given amount of underlying and claim
     * structure. The deposit is locked until the timestamp specified in @param _lockedUntil.
     * @notice This function assumes underlying will be transfered elsewhere in
     * the transaction.
     *
     * @notice Underlying must be transfered *after* this function, in order to
     * correctly calculate shares.
     *
     * @notice claims must add up to 100%.
     *
     * @param _amount Amount of underlying to consider @param claims claim
     * @param _lockedUntil Timestamp at which the deposit unlocks
     * @param claims Claim params
     * params.
     */
    function _createDeposit(
        uint256 _previousTotalUnderlying,
        uint256 _amount,
        uint64 _lockedUntil,
        ClaimParams[] calldata claims
    ) internal returns (uint256[] memory) {
        CreateDepositLocals memory locals = CreateDepositLocals({
            totalShares: totalShares,
            totalUnderlying: _previousTotalUnderlying,
            groupId: _depositGroupIds,
            accumulatedPct: 0,
            accumulatedAmount: 0,
            claimsLen: claims.length
        });

        uint256[] memory result = new uint256[](locals.claimsLen);

        for (uint256 i; i < locals.claimsLen; ++i) {
            ClaimParams memory data = claims[i];
            require(data.pct != 0, "Vault: claim percentage cannot be 0");
            // if it's the last claim, just grab all remaining amount, instead
            // of relying on percentages
            uint256 localAmount = i == locals.claimsLen - 1
                ? _amount - locals.accumulatedAmount
                : _amount.percOf(data.pct);

            result[i] = _createClaim(
                locals.groupId,
                localAmount,
                _lockedUntil,
                data,
                locals.totalShares,
                locals.totalUnderlying
            );
            locals.accumulatedPct += data.pct;
            locals.accumulatedAmount += localAmount;
        }

        require(
            locals.accumulatedPct.is100Perc(),
            "Vault: claims don't add up to 100%"
        );

        _depositGroupIds++;

        return result;
    }

    function _createClaim(
        uint256 _depositGroupId,
        uint256 _amount,
        uint64 _lockedUntil,
        ClaimParams memory _claim,
        uint256 _localTotalShares,
        uint256 _localTotalPrincipal
    ) internal returns (uint256) {
        uint256 newShares = _computeShares(
            _amount,
            _localTotalShares,
            _localTotalPrincipal
        );

        uint256 claimerId = claimers.mint(_claim.beneficiary);

        claimer[claimerId].totalShares += newShares;
        claimer[claimerId].totalPrincipal += _amount;

        totalShares += newShares;
        totalPrincipal += _amount;

        uint256 tokenId = depositors.mint(msg.sender);

        deposits[tokenId] = Deposit(
            _amount,
            claimerId,
            _lockedUntil,
            newShares
        );

        emit DepositMinted(
            tokenId,
            _depositGroupId,
            _amount,
            newShares,
            msg.sender,
            _claim.beneficiary,
            claimerId,
            _lockedUntil,
            _claim.data
        );

        return tokenId;
    }

    /**
     * Burns a deposit NFT and reduces the principal and shares of the claimer.
     * If there were any yield to be claimed, the claimer will also keep shares to withdraw later on.
     *
     * @notice This function doesn't transfer any funds, it only updates the state.
     *
     * @notice Only the owner of the deposit may call this function.
     *
     * @param _tokenId The deposit ID to withdraw from.
     * @param _totalShares The total shares to consider for the withdraw.
     * @param _totalUnderlyingMinusSponsored The total underlying to consider for the withdraw.
     * @param _to Where the funds will be sent
     * @param _force If the withdraw should still withdraw if there are not enough funds in the vault.
     *
     * @return the amount to withdraw.
     */
    function _withdrawDeposit(
        uint256 _tokenId,
        uint256 _totalShares,
        uint256 _totalUnderlyingMinusSponsored,
        address _to,
        bool _force
    ) internal returns (uint256) {
        require(
            depositors.ownerOf(_tokenId) == msg.sender,
            "Vault: you are not the owner of a deposit"
        );

        // memoizing saves warm sloads
        Deposit memory _deposit = deposits[_tokenId];

        require(
            _deposit.lockedUntil <= block.timestamp,
            "Vault: deposit is locked"
        );

        require(_deposit.claimerId != 0, "Vault: token id is not a deposit");

        uint256 claimerId = _deposit.claimerId;
        uint256 depositInitialShares = _deposit.shares;
        uint256 depositAmount = _deposit.amount;

        uint256 claimerShares = claimer[claimerId].totalShares;
        uint256 claimerPrincipal = claimer[claimerId].totalPrincipal;

        uint256 depositShares = _computeShares(
            depositAmount,
            _totalShares,
            _totalUnderlyingMinusSponsored
        );

        bool lostMoney = depositShares > depositInitialShares ||
            depositShares > claimerShares;

        if (_force && lostMoney) {
            // When there's a loss it means that a deposit is now worth more
            // shares than before. In that scenario, we cannot allow the
            // depositor to withdraw all her money. Instead, the depositor gets
            // a number of shares that are equivalent to the percentage of this
            // deposit in the total deposits for this claimer.
            depositShares = (depositAmount * claimerShares) / claimerPrincipal;
        } else {
            require(
                lostMoney == false,
                "Vault: cannot withdraw more than the available amount"
            );
        }

        claimer[claimerId].totalShares -= depositShares;
        claimer[claimerId].totalPrincipal -= depositAmount;

        totalShares -= depositShares;
        totalPrincipal -= depositAmount;

        depositors.burn(_tokenId);

        emit DepositBurned(_tokenId, depositShares, _to);

        return
            _computeAmount(
                depositShares,
                _totalShares,
                _totalUnderlyingMinusSponsored
            );
    }

    function _transferAndCheckInputToken(
        address _from,
        address _token,
        uint256 _amount
    ) internal {
        uint256 balanceBefore = IERC20(_token).balanceOf(address(this));
        IERC20(_token).safeTransferFrom(_from, address(this), _amount);
        uint256 balanceAfter = IERC20(_token).balanceOf(address(this));

        require(
            balanceAfter == balanceBefore + _amount,
            "Vault: amount received does not match params"
        );
    }

    function _blockTimestamp() internal view returns (uint64) {
        return uint64(block.timestamp);
    }

    /**
     * Computes amount of shares that will be received for a given deposit amount
     *
     * @param _amount Amount of deposit to consider.
     * @param _totalShares Amount of existing shares to consider.
     * @param _totalUnderlyingMinusSponsored Amount of existing underlying to consider.
     * @return Amount of shares the deposit will receive.
     */
    function _computeShares(
        uint256 _amount,
        uint256 _totalShares,
        uint256 _totalUnderlyingMinusSponsored
    ) internal pure returns (uint256) {
        if (_amount == 0) return 0;
        if (_totalShares == 0) return _amount * SHARES_MULTIPLIER;

        require(
            _totalUnderlyingMinusSponsored != 0,
            "Vault: cannot compute shares when there's no principal"
        );

        return (_amount * _totalShares) / _totalUnderlyingMinusSponsored;
    }

    /**
     * Computes the amount of underlying from a given number of shares
     *
     * @param _shares Number of shares.
     * @param _totalShares Amount of existing shares to consider.
     * @param _totalUnderlyingMinusSponsored Amounf of existing underlying to consider.
     * @return Amount that corresponds to the number of shares.
     */
    function _computeAmount(
        uint256 _shares,
        uint256 _totalShares,
        uint256 _totalUnderlyingMinusSponsored
    ) internal pure returns (uint256) {
        if (
            _shares == 0 ||
            _totalShares == 0 ||
            _totalUnderlyingMinusSponsored == 0
        ) {
            return 0;
        }

        return ((_totalUnderlyingMinusSponsored * _shares) / _totalShares);
    }

    /**
     * Applies an estimated fee to the given @param _amount.
     *
     * This function should be used to estimate how much underlying will be
     * left after the strategy invests. For instance, the fees taken by Anchor.
     *
     * @param _amount Amount to apply the fees to.
     *
     * @return Amount with the fees applied.
     */
    function _applyInvestmentFeeEstimate(uint256 _amount)
        internal
        view
        returns (uint256)
    {
        return _amount - _amount.percOf(investmentFeeEstimatePct);
    }

    function sharesOf(uint256 claimerId) external view returns (uint256) {
        return claimer[claimerId].totalShares;
    }

    function principalOf(uint256 claimerId) external view returns (uint256) {
        return claimer[claimerId].totalPrincipal;
    }
}<|MERGE_RESOLUTION|>--- conflicted
+++ resolved
@@ -315,17 +315,12 @@
         return maxInvestableAssets - alreadyInvested;
     }
 
-<<<<<<< HEAD
     /// @inheritdoc IVault
     function updateInvested(bytes calldata data)
         external
         override(IVault)
         onlyRole(INVESTOR_ROLE)
     {
-=======
-    /// See {IVault}
-    function updateInvested() external onlyRole(INVESTOR_ROLE) {
->>>>>>> 183cff8e
         require(address(strategy) != address(0), "Vault: strategy is not set");
 
         uint256 _investable = investableAmount();
