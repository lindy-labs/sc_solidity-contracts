--- conflicted
+++ resolved
@@ -582,7 +582,7 @@
                 localTotalPrincipal,
                 _to,
                 _force,
-                amount
+                depositAmount
             );
         }
 
@@ -825,11 +825,7 @@
 
         // memoizing saves warm sloads
         Deposit memory _deposit = deposits[_tokenId];
-<<<<<<< HEAD
-        Claimer memory _claimer = claimer[_deposit.claimerId];
-=======
         Claimer memory _claim = claimer[_deposit.claimerId];
->>>>>>> 8691aabf
 
         require(
             _deposit.lockedUntil <= block.timestamp,
@@ -838,20 +834,16 @@
 
         require(_deposit.claimerId != 0, "Vault: token id is not a deposit");
 
-<<<<<<< HEAD
         bool isFull = _deposit.amount == _amount;
 
         // total amount of shares this deposit is currently worth
         // computed only to check if we're currently at a loss
-=======
->>>>>>> 8691aabf
         uint256 depositShares = _computeShares(
             _deposit.amount,
             _totalShares,
             _totalUnderlyingMinusSponsored
         );
 
-<<<<<<< HEAD
         // for full withdrawals, sharesToBurn is the same as depositShares.
         // otherwise we compute the partian number of shares to burn
         uint256 sharesToBurn = isFull
@@ -863,11 +855,7 @@
             );
 
         bool lostMoney = depositShares > _deposit.shares ||
-            depositShares > _claimer.totalShares;
-=======
-        bool lostMoney = depositShares > _deposit.shares ||
             depositShares > _claim.totalShares;
->>>>>>> 8691aabf
 
         // _force is only allowed in full withdrawals, not partials, so this will
         // implicitly be false essentially preventing "partial withdrawals at a loss"
@@ -878,15 +866,9 @@
             // depositor to withdraw all her money. Instead, the depositor gets
             // a number of shares that are equivalent to the percentage of this
             // deposit in the total deposits for this claimer.
-<<<<<<< HEAD
             sharesToBurn =
-                (_amount * _claimer.totalShares) /
-                _claimer.totalPrincipal;
-=======
-            depositShares =
-                (_deposit.amount * _claim.totalShares) /
+                (_amount * _claim.totalShares) /
                 _claim.totalPrincipal;
->>>>>>> 8691aabf
         } else {
             require(
                 lostMoney == false,
@@ -894,17 +876,10 @@
             );
         }
 
-<<<<<<< HEAD
         claimer[_deposit.claimerId].totalShares -= sharesToBurn;
         claimer[_deposit.claimerId].totalPrincipal -= _amount;
 
         totalShares -= sharesToBurn;
-=======
-        claimer[_deposit.claimerId].totalShares -= depositShares;
-        claimer[_deposit.claimerId].totalPrincipal -= _deposit.amount;
-
-        totalShares -= depositShares;
->>>>>>> 8691aabf
         totalPrincipal -= _deposit.amount;
 
         if (isFull) {
