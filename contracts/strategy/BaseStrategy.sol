// SPDX-License-Identifier: UNLICENSED
pragma solidity =0.8.10;

import {IERC20} from "@openzeppelin/contracts/token/ERC20/IERC20.sol";
import {SafeERC20} from "@openzeppelin/contracts/token/ERC20/utils/SafeERC20.sol";
import {AccessControl} from "@openzeppelin/contracts/access/AccessControl.sol";
import {AggregatorV3Interface} from "@chainlink/contracts/src/v0.8/interfaces/AggregatorV3Interface.sol";

import {PercentMath} from "../lib/PercentMath.sol";
import {ERC165Query} from "../lib/ERC165Query.sol";
import {IVault} from "../vault/IVault.sol";
import {IStrategy} from "./IStrategy.sol";
import {IEthAnchorRouter} from "./anchor/IEthAnchorRouter.sol";

/**
 * Base eth anchor strategy that handles UST tokens and invests them via the EthAnchor
 * protocol (https://docs.anchorprotocol.com/ethanchor/ethanchor)
 */
abstract contract BaseStrategy is IStrategy, AccessControl {
    using SafeERC20 for IERC20;
    using PercentMath for uint256;
    using ERC165Query for address;

    event PerfFeeClaimed(uint256 amount);
    event PerfFeePctUpdated(uint256 pct);
    event InitDepositStable(
        address indexed operator,
        uint256 indexed idx,
        uint256 underlyingAmount,
        uint256 ustAmount
    );
    event FinishDepositStable(
        address indexed operator,
        uint256 ustAmount,
        uint256 aUstAmount
    );
    event InitRedeemStable(address indexed operator, uint256 aUstAmount);
    event FinishRedeemStable(
        address indexed operator,
        uint256 aUstAmount,
        uint256 ustAmount,
        uint256 underlyingAmount
    );

    struct Operation {
        address operator;
        uint256 amount;
    }

    bytes32 public constant MANAGER_ROLE =
        0x241ecf16d79d0f8dbfb92cbc07fe17840425976cf0667f022fe9877caa831b08; // keccak256("MANAGER_ROLE");

    // Underlying token address
    IERC20 public override(IStrategy) underlying;

    // Vault address
    address public override(IStrategy) vault;

    // Treasury address
    address public treasury;

    // UST token address
    IERC20 public ustToken;

    // aUST token address (wrapped Anchor UST, received to accrue interest for an Anchor deposit)
    IERC20 public aUstToken;

    // performance fee taken by the treasury on profits
    uint16 public perfFeePct;

    // Router contract to interact with EthAnchor
    IEthAnchorRouter public ethAnchorRouter;

    // Chainlink aUST / UST price feed
    AggregatorV3Interface public aUstToUstFeed;

    // amount currently pending in deposits to EthAnchor
    uint256 public pendingDeposits;

    // amount currently pending redeemption from EthAnchor
    uint256 public pendingRedeems;

    // deposit operations history
    Operation[] public depositOperations;

    // redeem operations history
    Operation[] public redeemOperations;

    // amount of UST converted (used to calculate yield)
    uint256 public convertedUst;

    // Decimals of aUST / UST feed
    uint256 internal _aUstToUstFeedDecimals;

    modifier onlyManager() {
        require(
            hasRole(MANAGER_ROLE, msg.sender),
            "BaseStrategy: caller is not manager"
        );
        _;
    }

    modifier onlyAdmin() {
        require(
            hasRole(DEFAULT_ADMIN_ROLE, msg.sender),
            "BaseStrategy: caller is not admin"
        );
        _;
    }

    /**
     * Constructor of Base Strategy - Initialize required addresses and params
     *
     * @notice Vault will be automatically set to Manager Role to handle underlyings
     *
     * @param _vault Vault address
     * @param _treasury Treasury address
     * @param _ethAnchorRouter EthAnchorRouter address
     * @param _aUstToUstFeed aUST / UST chainlink feed address
     * @param _ustToken UST token address
     * @param _aUstToken aUST token address
     * @param _perfFeePct Performance fee percentage
     * @param _owner Owner address
     */
    constructor(
        address _vault,
        address _treasury,
        address _ethAnchorRouter,
        AggregatorV3Interface _aUstToUstFeed,
        IERC20 _ustToken,
        IERC20 _aUstToken,
        uint16 _perfFeePct,
        address _owner
    ) {
        require(_owner != address(0), "BaseStrategy: owner is 0x");
        require(_ethAnchorRouter != address(0), "BaseStrategy: router is 0x");
        require(address(_ustToken) != address(0), "BaseStrategy: ust is 0x");
        require(address(_aUstToken) != address(0), "BaseStrategy: aUST is 0x");
        require(_treasury != address(0), "BaseStrategy: treasury is 0x");
        require(
            PercentMath.validPerc(_perfFeePct),
            "BaseStrategy: invalid performance fee"
        );
        require(
            _vault.doesContractImplementInterface(type(IVault).interfaceId),
            "BaseStrategy: not an IVault"
        );

        _setupRole(DEFAULT_ADMIN_ROLE, _owner);
        _setupRole(MANAGER_ROLE, _vault);

        treasury = _treasury;
        vault = _vault;
        underlying = IVault(_vault).underlying();
        ethAnchorRouter = IEthAnchorRouter(_ethAnchorRouter);
        aUstToUstFeed = _aUstToUstFeed;
        ustToken = _ustToken;
        aUstToken = _aUstToken;
        perfFeePct = _perfFeePct;

        _aUstToUstFeedDecimals = 10**_aUstToUstFeed.decimals();
    }

    /**
     * Invest underlying assets to EthAnchor contract.
     *
     * @notice We only deposit UST to EthAnchor. so if underlying is UST, we deposit directly,
     * however, if underlying is not UST token, then we swap underlying to UST, then deposit to ethAnchor.
     */
    function doHardWork() external virtual;

    /**
     * Initiates available UST to EthAnchor
     *
     * @notice since EthAnchor uses an asynchronous model, this function
     * only starts the deposit process, but does not finish it.
     * Each EthAnchor deposits are handled by different operator, so we store
     * operator address to finish later.
     * We need to increase pendingDeposits to track correct underlying assets.
     */
    function _initDepositStable() internal returns (address, uint256) {
        uint256 ustBalance = _getUstBalance();
        require(ustBalance != 0, "BaseStrategy: no ust exist");
        pendingDeposits += ustBalance;

        ustToken.safeIncreaseAllowance(address(ethAnchorRouter), ustBalance);
        address operator = ethAnchorRouter.initDepositStable(ustBalance);
        depositOperations.push(
            Operation({operator: operator, amount: ustBalance})
        );

        return (operator, ustBalance);
    }

    /**
     * Calls EthAnchor with a pending deposit ID, and attempts to finish it.
     *
     * @notice Must be called some time after `_initDepositStable()`. Will only work if
     * the EthAnchor bridge has finished processing the deposit.
     *
     * @param idx Id of the pending deposit operation
     */
    function finishDepositStable(uint256 idx) external onlyManager {
        require(depositOperations.length > idx, "BaseStrategy: not running");
        Operation storage operation = depositOperations[idx];
        address operator = operation.operator;
        uint256 aUstBalanceBefore = _getAUstBalance();

        ethAnchorRouter.finishDepositStable(operator);
        uint256 newAUst = _getAUstBalance() - aUstBalanceBefore;
        require(newAUst > 0, "BaseStrategy: no aUST returned");

        uint256 ustAmount = operation.amount;
        pendingDeposits -= ustAmount;
        convertedUst += ustAmount;

        emit FinishDepositStable(operator, ustAmount, newAUst);

        if (idx < depositOperations.length - 1) {
            Operation memory lastOperation = depositOperations[
                depositOperations.length - 1
            ];
            operation.operator = lastOperation.operator;
            operation.amount = lastOperation.amount;
        }

        depositOperations.pop();
    }

    /**
     * Initiates a withdrawal of UST from EthAnchor
     *
     * @notice since EthAnchor uses an asynchronous model, this function
     * only starts the redeem process, but does not finish it.
     *
     * @param amount Amount of aUST to redeem
     */
    function initRedeemStable(uint256 amount) public onlyManager {
        require(amount != 0, "BaseStrategy: amount 0");
        pendingRedeems += amount;

        aUstToken.safeIncreaseAllowance(address(ethAnchorRouter), amount);
        address operator = ethAnchorRouter.initRedeemStable(amount);

        redeemOperations.push(Operation({operator: operator, amount: amount}));

        emit InitRedeemStable(operator, amount);
    }

    /**
     * Request withdrawal from EthAnchor
     *
     * @notice since EthAnchor uses an asynchronous model, we can only request withdrawal for whole aUST
     */
    function withdrawAllToVault() external override(IStrategy) onlyManager {
        uint256 aUstBalance = _getAUstBalance();
        if (aUstBalance != 0) {
            initRedeemStable(aUstBalance);
        }
    }

    /**
     * Withdraws a specified amount back to the vault
     *
     * @notice since EthAnchor uses an asynchronous model, and there is no underlying amount
     * in the strategy, this function do nothing at all, However override interface of IStrategy.
     */
    function withdrawToVault(uint256 amount)
        external
        override(IStrategy)
        onlyManager
    {}

    /**
     * Updates the performance fee
     *
     * @notice Can only be called by governance
     *
     * @param _perfFeePct The new performance fee %
     */
    function setPerfFeePct(uint16 _perfFeePct) external onlyAdmin {
        require(
            PercentMath.validPerc(_perfFeePct),
            "BaseStrategy: invalid performance fee"
        );
        perfFeePct = _perfFeePct;
        emit PerfFeePctUpdated(_perfFeePct);
    }

    /// See {IStrategy}
    function applyInvestmentFee(uint256 _amount)
        external
        view
        virtual
        override(IStrategy)
        returns (uint256)
    {
        return _amount.percOf(9800);
    }

    /**
     * Amount, expressed in the underlying currency, currently in the strategy
     *
     * @notice both held and invested amounts are included here, using the
     * latest known exchange rates to the underlying currency.
     * This will return value without performance fee.
     *
     * @return The total amount of underlying
     */
    function investedAssets()
        external
        view
        virtual
        override(IStrategy)
        returns (uint256);

    /**
     * Calls EthAnchor with a pending redeem ID, and attempts to finish it.
     *
     * @notice Must be called some time after `initRedeemStable()`. Will only work if
     * the EthAnchor bridge has finished processing the deposit.
     * Will take performance fee if some yield generated.
     *
     * @param idx Id of the pending redeem operation
     *
<<<<<<< HEAD
     * @return Redeemed UST amount without performance fee.
=======
     * @dev division by `aUstBalance` was not deemed worthy of a zero-check
     *   (https://github.com/code-423n4/2022-01-sandclock-findings/issues/95)
>>>>>>> 061b892c
     */
    function _finishRedeemStable(uint256 idx)
        internal
        returns (
            address,
            uint256,
            uint256
        )
    {
        require(redeemOperations.length > idx, "BaseStrategy: not running");
        Operation storage operation = redeemOperations[idx];
        uint256 aUstBalance = _getAUstBalance() + pendingRedeems;

        uint256 operationAmount = operation.amount;
        address operator = operation.operator;
        uint256 originalUst = (convertedUst * operationAmount) / aUstBalance;

        ethAnchorRouter.finishRedeemStable(operator);

        uint256 redeemedAmount = _getUstBalance();
        require(redeemedAmount > 0, "BaseStrategy: nothing redeemed");

        uint256 perfFee = redeemedAmount > originalUst
            ? (redeemedAmount - originalUst).percOf(perfFeePct)
            : 0;
        if (perfFee != 0) {
            ustToken.safeTransfer(treasury, perfFee);
            emit PerfFeeClaimed(perfFee);
        }
        convertedUst -= originalUst;
        pendingRedeems -= operationAmount;

        if (idx < redeemOperations.length - 1) {
            Operation memory lastOperation = redeemOperations[
                redeemOperations.length - 1
            ];
            operation.operator = lastOperation.operator;
            operation.amount = lastOperation.amount;
        }
        redeemOperations.pop();

        return (operator, operationAmount, redeemedAmount - perfFee);
    }

    /**
     * @return underlying balance of strategy
     */
    function _getUnderlyingBalance() internal view returns (uint256) {
        return underlying.balanceOf(address(this));
    }

    /**
     * @return UST balance of strategy
     */
    function _getUstBalance() internal view returns (uint256) {
        return ustToken.balanceOf(address(this));
    }

    /**
     * @return aUST balance of strategy
     */
    function _getAUstBalance() internal view returns (uint256) {
        return aUstToken.balanceOf(address(this));
    }

    /**
     * @return Length of pending deposit operations
     */
    function depositOperationLength() external view returns (uint256) {
        return depositOperations.length;
    }

    /**
     * @return Length of pending redeem operations
     */
    function redeemOperationLength() external view returns (uint256) {
        return redeemOperations.length;
    }

    /**
     * Calculate performance fee for known aUST balance and aUST / UST exchange rate.
     *
     * @return performance fee in UST.
     */
    function _performanceUstFeeWithInfo(uint256 aUstBalance, uint256 price)
        private
        view
        returns (uint256)
    {
        // aUST and UST decimals are same, so we only care about aUST / UST feed decimals
        uint256 estimatedUstAmount = (price * aUstBalance) /
            _aUstToUstFeedDecimals;
        if (estimatedUstAmount > convertedUst) {
            return (estimatedUstAmount - convertedUst).percOf(perfFeePct);
        }
        return 0;
    }

    /**
     * Calculate current performance fee amount
     *
     * @notice Performance fee is in UST
     *
     * @return current performance fee
     */
    function currentPerformanceFee() external view returns (uint256) {
        if (convertedUst == 0) {
            return 0;
        }

        uint256 aUstBalance = _getAUstBalance() + pendingRedeems;

        return _performanceUstFeeWithInfo(aUstBalance, _aUstExchangeRate());
    }

    /**
     * @return UST value of current aUST balance (+ pending redeems) without performance fee
     */
    function _estimateAUstBalanceInUstMinusFee()
        internal
        view
        returns (uint256)
    {
        uint256 aUstBalance = _getAUstBalance() + pendingRedeems;

        if (aUstBalance == 0) {
            return 0;
        }

        uint256 aUstPrice = _aUstExchangeRate();

        return
            ((aUstPrice * aUstBalance) / _aUstToUstFeedDecimals) -
            _performanceUstFeeWithInfo(aUstBalance, aUstPrice);
    }

    /**
     * @return aUST / UST exchange rate from chainlink
     */
    function _aUstExchangeRate() internal view virtual returns (uint256) {
        (
            uint80 roundID,
            int256 price,
            ,
            uint256 updateTime,
            uint80 answeredInRound
        ) = aUstToUstFeed.latestRoundData();

        require(
            price > 0 && updateTime != 0 && answeredInRound >= roundID,
            "BaseStrategy: invalid aUST rate"
        );

        return uint256(price);
    }
}<|MERGE_RESOLUTION|>--- conflicted
+++ resolved
@@ -321,14 +321,12 @@
      * the EthAnchor bridge has finished processing the deposit.
      * Will take performance fee if some yield generated.
      *
-     * @param idx Id of the pending redeem operation
-     *
-<<<<<<< HEAD
-     * @return Redeemed UST amount without performance fee.
-=======
      * @dev division by `aUstBalance` was not deemed worthy of a zero-check
      *   (https://github.com/code-423n4/2022-01-sandclock-findings/issues/95)
->>>>>>> 061b892c
+     *
+     * @param idx Id of the pending redeem operation
+     *
+     * @return Redeemed UST amount without performance fee.
      */
     function _finishRedeemStable(uint256 idx)
         internal
