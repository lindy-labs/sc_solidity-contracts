// SPDX-License-Identifier: MIT
pragma solidity =0.8.10;

import {IERC20} from "@openzeppelin/contracts/token/ERC20/IERC20.sol";
import {SafeERC20} from "@openzeppelin/contracts/token/ERC20/utils/SafeERC20.sol";
import {Ownable} from "@openzeppelin/contracts/access/Ownable.sol";
import {AccessControl} from "@openzeppelin/contracts/access/AccessControl.sol";

import {PercentMath} from "../../lib/PercentMath.sol";
import {ERC165Query} from "../../lib/ERC165Query.sol";
import {IStrategy} from "../IStrategy.sol";
import {CustomErrors} from "../../interfaces/CustomErrors.sol";
import {IYearnVault} from "../../interfaces/yearn/IYearnVault.sol";
import {IVault} from "../../vault/IVault.sol";

/**
 * YearnStrategy generates yield by investing into a Yearn vault.
 *
 * @notice This strategy is syncrhonous (supports immediate withdrawals).
 */
contract YearnStrategy is IStrategy, AccessControl, Ownable, CustomErrors {
    using SafeERC20 for IERC20;
    using PercentMath for uint256;
    using ERC165Query for address;

    // yearn vault is 0x
    error StrategyYearnVaultCannotBe0Address();
    // max loss parameter > 100%
    error StrategyMaxLossParamTooLarge();

    /// role allowed to invest/withdraw from yearn vault
    bytes32 public constant MANAGER_ROLE = keccak256("MANAGER_ROLE");
    // underlying ERC20 token
    IERC20 public immutable underlying;
    /// @inheritdoc IStrategy
    address public immutable override(IStrategy) vault;
    // yearn vault that this strategy is interacting with
    IYearnVault public immutable yVault;
    // multiplier for underlying convertion to shares
    uint128 public immutable conversionMultiplier;
    // max loss withdraw param = 0.01%
    uint128 public maxLossWithdrawParam = 1;

    /**
     * @param _vault address of the vault that will use this strategy
     * @param _owner address of the owner of this strategy
     * @param _yVault address of the yearn vault that this strategy is using
     * @param _underlying address of the underlying token
     */
    constructor(
        address _vault,
        address _owner,
        address _yVault,
        address _underlying
    ) {
        if (_owner == address(0)) revert StrategyOwnerCannotBe0Address();
        if (_yVault == address(0)) revert StrategyYearnVaultCannotBe0Address();
        if (_underlying == address(0))
            revert StrategyUnderlyingCannotBe0Address();

        if (!_vault.doesContractImplementInterface(type(IVault).interfaceId))
            revert StrategyNotIVault();

        _setupRole(DEFAULT_ADMIN_ROLE, _owner);
        _setupRole(MANAGER_ROLE, _vault);

        vault = _vault;
        yVault = IYearnVault(_yVault);
        conversionMultiplier = uint128(10**yVault.decimals());

        underlying = IERC20(_underlying);

        underlying.approve(_yVault, type(uint256).max);
    }

    //
    // Modifiers
    //

    modifier onlyManager() {
        if (!hasRole(MANAGER_ROLE, msg.sender))
            revert StrategyCallerNotManager();
        _;
    }

    //
    // Ownable
    //

    /**
     * Transfers ownership of the Strategy to another account,
     * revoking previous owner's ADMIN role and setting up ADMIN role for the new owner.
     *
     * @notice Can only be called by the current owner.
     *
     * @param _newOwner The new owner of the contract.
     */
    function transferOwnership(address _newOwner)
        public
        override(Ownable)
        onlyOwner
    {
        if (_newOwner == address(0x0)) revert StrategyOwnerCannotBe0Address();
        if (_newOwner == msg.sender)
            revert StrategyCannotTransferOwnershipToSelf();

        _transferOwnership(_newOwner);

        _setupRole(DEFAULT_ADMIN_ROLE, _newOwner);

        _revokeRole(DEFAULT_ADMIN_ROLE, msg.sender);
    }

    /**
     * Yearn strategy is synchronous meaning it supports immediate withdrawals.
     *
     * @return true always
     */
    function isSync() external pure override(IStrategy) returns (bool) {
        return true;
    }

    /// @inheritdoc IStrategy
    function hasAssets()
        external
        view
        virtual
        override(IStrategy)
        returns (bool)
    {
        return _getShares() != 0;
    }

    /// @inheritdoc IStrategy
    function investedAssets()
        external
        view
        virtual
        override(IStrategy)
        returns (uint256)
    {
        return _sharesToUnderlying(_getShares()) + _getUnderlyingBalance();
    }

    /// @inheritdoc IStrategy
    function invest() external virtual override(IStrategy) onlyManager {
        uint256 beforeBalance = _getUnderlyingBalance();
        if (beforeBalance == 0) revert StrategyNoUnderlying();

        yVault.deposit(type(uint256).max, address(this));

        uint256 afterBalance = _getUnderlyingBalance();

        emit StrategyInvested(beforeBalance - afterBalance);
    }

    /// @inheritdoc IStrategy
    function withdrawToVault(uint256 amount)
        external
        virtual
        override(IStrategy)
        onlyManager
    {
        if (amount == 0) revert StrategyAmountZero();
        uint256 uninvestedUnderlying = _getUnderlyingBalance();

        if (amount > uninvestedUnderlying) {
            uint256 _sharesToWithdraw = _underlyingToShares(
                amount - uninvestedUnderlying
            );

            if (_sharesToWithdraw > _getShares())
                revert StrategyNotEnoughShares();

<<<<<<< HEAD
        // burn shares and withdraw required underlying to strategy
        uint256 amountWithdrawn = yVault.withdraw(
            _sharesToWithdraw,
            address(this),
            maxLossWithdrawParam
        );
=======
            // burn shares and withdraw required underlying to strategy
            yVault.withdraw(_sharesToWithdraw, address(this), 1);
        }
>>>>>>> 8daf4961

        // transfer underlying to vault
        underlying.safeTransfer(vault, amountWithdrawn);

        emit StrategyWithdrawn(amountWithdrawn);
    }

    /**
     * Sets the max loss percentage used when withdrawing from the Yearn vault.
     *
     * @notice Can only be called by the manager role.
     *
     * @param _maxLoss The max loss percentage to use when withdrawing from the Yearn vault. Value of 1 equals 0.01% loss.
     */
    function setMaxLossWithdrawParam(uint128 _maxLoss) external onlyOwner {
        if (_maxLoss > 10000) revert StrategyMaxLossParamTooLarge();

        maxLossWithdrawParam = _maxLoss;
    }

    /**
     * Get the underlying balance of the strategy.
     *
     * @return underlying balance of the strategy
     */
    function _getUnderlyingBalance() internal view returns (uint256) {
        return underlying.balanceOf(address(this));
    }

    /**
     * Get the number of yearn vault shares owned by the strategy.
     *
     * @return shares owned by the strategy
     */
    function _getShares() internal view returns (uint256) {
        return yVault.balanceOf(address(this));
    }

    /**
     * Calculates the value of yearn vault shares in underlying.
     *
     * @param _shares number of yearn vault shares
     *
     * @return underlying value of yearn vault shares
     */
    function _sharesToUnderlying(uint256 _shares)
        internal
        view
        returns (uint256)
    {
        return (_shares * yVault.pricePerShare()) / conversionMultiplier;
    }

    /**
     * Calculates the amount of underlying in number of yearn vault shares.
     *
     * @param _underlying amount of underlying
     *
     * @return number of yearn vault shares
     */
    function _underlyingToShares(uint256 _underlying)
        internal
        view
        returns (uint256)
    {
        return (_underlying * conversionMultiplier) / yVault.pricePerShare();
    }
}<|MERGE_RESOLUTION|>--- conflicted
+++ resolved
@@ -164,31 +164,30 @@
         if (amount == 0) revert StrategyAmountZero();
         uint256 uninvestedUnderlying = _getUnderlyingBalance();
 
-        if (amount > uninvestedUnderlying) {
-            uint256 _sharesToWithdraw = _underlyingToShares(
-                amount - uninvestedUnderlying
-            );
-
-            if (_sharesToWithdraw > _getShares())
-                revert StrategyNotEnoughShares();
-
-<<<<<<< HEAD
+        if (amount <= uninvestedUnderlying) {
+            underlying.safeTransfer(vault, amount);
+
+            emit StrategyWithdrawn(amount);
+
+            return;
+        }
+
+        uint256 _sharesToWithdraw = _underlyingToShares(
+            amount - uninvestedUnderlying
+        );
+
+        if (_sharesToWithdraw > _getShares()) revert StrategyNotEnoughShares();
+
         // burn shares and withdraw required underlying to strategy
         uint256 amountWithdrawn = yVault.withdraw(
             _sharesToWithdraw,
             address(this),
             maxLossWithdrawParam
         );
-=======
-            // burn shares and withdraw required underlying to strategy
-            yVault.withdraw(_sharesToWithdraw, address(this), 1);
-        }
->>>>>>> 8daf4961
-
-        // transfer underlying to vault
-        underlying.safeTransfer(vault, amountWithdrawn);
-
-        emit StrategyWithdrawn(amountWithdrawn);
+
+        underlying.safeTransfer(vault, uninvestedUnderlying + amountWithdrawn);
+
+        emit StrategyWithdrawn(uninvestedUnderlying + amountWithdrawn);
     }
 
     /**
