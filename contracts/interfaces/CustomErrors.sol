--- conflicted
+++ resolved
@@ -133,16 +133,11 @@
     // Strategy: caller is not manager
     error StrategyCallerNotManager();
 
-<<<<<<< HEAD
-    // Strategy: caller is not the owner of the strategy contract
-    error StrategyCallerNotOwner();
-=======
     // Strategy: caller has no settings role
     error StrategyCallerNotSettings();
 
     // Strategy: caller is not admin
     error StrategyCallerNotAdmin();
->>>>>>> 50dce918
 
     // Strategy: amount is 0
     error StrategyAmountZero();
