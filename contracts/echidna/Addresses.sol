--- conflicted
+++ resolved
@@ -5,12 +5,6 @@
 import "../mock/MockERC20.sol";
 
 contract Addresses {
-<<<<<<< HEAD
     Vault vault = Vault(0x48BaCB9266a570d521063EF5dD96e61686DbE788);
     TestERC20 underlying = TestERC20(0x1dC4c1cEFEF38a777b15aA20260a54E584b16C48);
-=======
-    Vault vault = Vault(0x6A4A62E5A7eD13c361b176A5F62C2eE620Ac0DF8);
-    MockERC20 underlying =
-        MockERC20(0x1dC4c1cEFEF38a777b15aA20260a54E584b16C48);
->>>>>>> 82a42b22
 }