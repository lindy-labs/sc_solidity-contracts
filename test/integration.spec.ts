--- conflicted
+++ resolved
@@ -11,14 +11,8 @@
   MockAUST__factory,
   MockUST__factory,
   Vault__factory,
-<<<<<<< HEAD
-} from "../typechain";
-import { depositParams, claimParams } from "./shared/factories";
-=======
 } from '../typechain';
-import { Depositors__factory } from '../typechain';
 import { depositParams, claimParams } from './shared/factories';
->>>>>>> 11f4c275
 import {
   moveForwardTwoWeeks,
   SHARES_MULTIPLIER,
@@ -279,13 +273,8 @@
       await vault.connect(alice).deposit(params);
 
       const deposit = await vault.deposits(1);
-<<<<<<< HEAD
       expect(deposit.owner).to.equal(alice.address);
-      expect(deposit.amount).to.equal(parseUnits("100"));
-=======
-
       expect(deposit.amount).to.equal(parseUnits('100'));
->>>>>>> 11f4c275
       expect(deposit.claimerId).to.equal(bob.address);
 
       expect(await vault.totalShares()).to.equal(
