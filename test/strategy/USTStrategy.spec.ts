--- conflicted
+++ resolved
@@ -53,13 +53,7 @@
     const MockChainlinkPriceFeedFactory = await ethers.getContractFactory(
       "MockChainlinkPriceFeed"
     );
-<<<<<<< HEAD
     mockAUstUstFeed = await MockChainlinkPriceFeedFactory.deploy(18);
-=======
-    mockAUstUstFeed = (await MockChainlinkPriceFeedFactory.deploy(
-      18
-    )) as MockChainlinkPriceFeed;
->>>>>>> f5416e62
 
     const VaultFactory = await ethers.getContractFactory("Vault");
     vault = await VaultFactory.deploy(
@@ -96,7 +90,6 @@
       .approve(mockEthAnchorRouter.address, constants.MaxUint256);
   });
 
-<<<<<<< HEAD
   describe("constructor", () => {
     let USTStrategyFactory: ContractFactory;
 
@@ -182,35 +175,6 @@
     it("Revert if underlying is not ustToken", async () => {
       const VaultFactory = await ethers.getContractFactory("Vault");
       vault = await VaultFactory.deploy(
-=======
-  describe("codearena issues", () => {
-    it("issue #61 - no zero-address check on _treasury", async () => {
-      const USTStrategyFactory = await ethers.getContractFactory("USTStrategy");
-
-      const tx = USTStrategyFactory.deploy(
-        vault.address,
-        ethers.constants.AddressZero,
-        mockEthAnchorRouter.address,
-        mockAUstUstFeed.address,
-        ustToken.address,
-        aUstToken.address,
-        PERFORMANCE_FEE_PCT,
-        owner.address
-      );
-
-      await expect(tx).to.be.revertedWith("0x addr: _treasury");
-    });
-
-    it("issue #61 - no ERC165-check for _vault", async () => {
-      const USTStrategyFactory = await ethers.getContractFactory("USTStrategy");
-
-      const tx = USTStrategyFactory.deploy(
-        TREASURY,
-        TREASURY,
-        mockEthAnchorRouter.address,
-        mockAUstUstFeed.address,
-        ustToken.address,
->>>>>>> f5416e62
         aUstToken.address,
         1,
         INVEST_PCT,
@@ -269,58 +233,6 @@
     it("Revert if aUST/UST exchange rate is invalid", async () => {
       const operator0 = generateNewAddress();
       await mockEthAnchorRouter.addPendingOperator(operator0);
-<<<<<<< HEAD
-=======
-
-      const amount0 = utils.parseUnits("100", 18);
-      const aUstAmount0 = utils.parseUnits("90", 18);
-      await underlying.connect(owner).transfer(vault.address, amount0);
-      await vault.connect(owner).updateInvested();
-
-      let exchangeRate = amount0.mul(utils.parseEther("1")).div(aUstAmount0);
-      await mockAUstUstFeed.setAnswer(exchangeRate);
-
-      await aUstToken
-        .connect(owner)
-        .approve(mockEthAnchorRouter.address, aUstAmount0);
-      await mockEthAnchorRouter.notifyDepositResult(operator0, aUstAmount0);
-      await strategy.connect(manager).finishDepositStable(0);
-
-      // when price is not positive
-      await mockAUstUstFeed.setLatestRoundData(1, 0, 100, 100, 1);
-      await expect(vault.connect(owner).updateInvested()).to.be.revertedWith(
-        "invalid price"
-      );
-
-      // when round id is invalid
-      await mockAUstUstFeed.setLatestRoundData(
-        3,
-        utils.parseEther("1"),
-        100,
-        100,
-        1
-      );
-      await expect(vault.connect(owner).updateInvested()).to.be.revertedWith(
-        "invalid price"
-      );
-
-      // when updated time is zero
-      await mockAUstUstFeed.setLatestRoundData(
-        1,
-        utils.parseEther("1"),
-        100,
-        0,
-        1
-      );
-      await expect(vault.connect(owner).updateInvested()).to.be.revertedWith(
-        "invalid price"
-      );
-    });
-
-    it("Should deposit all underlying", async () => {
-      const operator = generateNewAddress();
-      await mockEthAnchorRouter.addPendingOperator(operator);
->>>>>>> f5416e62
 
       const amount0 = utils.parseUnits("100", 18);
       const aUstAmount0 = utils.parseUnits("90", 18);
@@ -466,17 +378,11 @@
       ).to.be.revertedWith("BaseStrategy: not running");
     });
 
-<<<<<<< HEAD
     it("Revert if no aUST returned", async () => {
       await expect(
         strategy.connect(manager).finishDepositStable(0)
       ).to.be.revertedWith("BaseStrategy: no aUST returned");
     });
-=======
-    it("Should finish deposit", async () => {
-      let exchangeRate = amount0.mul(utils.parseEther("1")).div(aUstAmount0);
-      await mockAUstUstFeed.setAnswer(exchangeRate);
->>>>>>> f5416e62
 
     it("Should finish deposit operation", async () => {
       let aUstRate = utils.parseEther("1.1");
@@ -513,16 +419,11 @@
       await depositVault(underlyingAmount1);
       await vault.connect(owner).updateInvested();
 
-<<<<<<< HEAD
       let investAmount1 = underlyingAmount1
         .add(underlyingAmount0)
         .mul(INVEST_PCT)
         .div(DENOMINATOR)
         .sub(investAmount0);
-=======
-      let exchangeRate = amount0.mul(utils.parseEther("1")).div(aUstAmount0);
-      await mockAUstUstFeed.setAnswer(exchangeRate);
->>>>>>> f5416e62
 
       const aUstAmount1 = utils.parseUnits("50");
 
@@ -589,16 +490,8 @@
     });
 
     it("Should init redeem operation", async () => {
-<<<<<<< HEAD
       let aUstRate = utils.parseEther("1.1");
       await setAUstRate(aUstRate);
-=======
-      let exchangeRate = amount0.mul(utils.parseEther("1")).div(aUstAmount0);
-      await mockAUstUstFeed.setAnswer(exchangeRate);
-
-      const operator = generateNewAddress();
-      await mockEthAnchorRouter.addPendingOperator(operator);
->>>>>>> f5416e62
 
       const operator = await registerNewTestOperator();
       const redeemAmount = utils.parseUnits("50", 18);
@@ -624,13 +517,8 @@
     });
 
     it("Should be able to init redeem several times", async () => {
-<<<<<<< HEAD
       let aUstRate = utils.parseEther("1.1");
       await setAUstRate(aUstRate);
-=======
-      let exchangeRate = amount0.mul(utils.parseEther("1")).div(aUstAmount0);
-      await mockAUstUstFeed.setAnswer(exchangeRate);
->>>>>>> f5416e62
 
       const operator0 = await registerNewTestOperator();
       const redeemAmount0 = utils.parseUnits("50", 18);
@@ -705,13 +593,8 @@
     });
 
     it("Should finish redeem operation", async () => {
-<<<<<<< HEAD
       let aUstRate = utils.parseEther("1.1");
       await setAUstRate(aUstRate);
-=======
-      let exchangeRate = amount0.mul(utils.parseEther("1")).div(aUstAmount0);
-      await mockAUstUstFeed.setAnswer(exchangeRate);
->>>>>>> f5416e62
 
       let redeemedUSTAmount0 = utils.parseUnits("55", 18);
       await notifyRedeemReturnAmount(operator0, redeemedUSTAmount0);
@@ -751,13 +634,8 @@
     });
 
     it("Should pop finished operation", async () => {
-<<<<<<< HEAD
       let aUstRate = utils.parseEther("1.1");
       await setAUstRate(aUstRate);
-=======
-      let exchangeRate = amount0.mul(utils.parseEther("1")).div(aUstAmount0);
-      await mockAUstUstFeed.setAnswer(exchangeRate);
->>>>>>> f5416e62
 
       let redeemedUSTAmount0 = utils.parseUnits("55", 18);
       await notifyRedeemReturnAmount(operator0, redeemedUSTAmount0);
@@ -786,13 +664,8 @@
     });
 
     it("Should send performace fee if there is yield", async () => {
-<<<<<<< HEAD
       let aUstRate = utils.parseEther("1.1");
       await setAUstRate(aUstRate);
-=======
-      let exchangeRate = amount0.mul(utils.parseEther("1")).div(aUstAmount0);
-      await mockAUstUstFeed.setAnswer(exchangeRate);
->>>>>>> f5416e62
 
       let redeemedUSTAmount0 = utils.parseUnits("60", 18);
       await notifyRedeemReturnAmount(operator0, redeemedUSTAmount0);
@@ -817,31 +690,9 @@
           .mul(aUstRate)
           .div(AUST_TO_UST_FEED_DECIMALS)
       );
-<<<<<<< HEAD
       expect(await underlying.balanceOf(strategy.address)).equal(0);
       expect(await underlying.balanceOf(vault.address)).equal(
         vaultBalanceBefore.add(redeemedUSTAmount0.sub(perfFee))
-=======
-
-      expect(await strategy.redeemOperationLength()).equal(0);
-    });
-
-    it("moves the funds to the vault", async () => {
-      const exchangeRate = amount0.mul(utils.parseEther("1")).div(aUstAmount0);
-      await mockAUstUstFeed.setAnswer(exchangeRate);
-
-      const redeemedAmount = utils.parseUnits("60", 18);
-      await ustToken
-        .connect(owner)
-        .approve(mockEthAnchorRouter.address, redeemedAmount);
-
-      await mockEthAnchorRouter.notifyRedeemResult(operator0, redeemedAmount);
-
-      await strategy.connect(manager).finishRedeemStable(0);
-
-      const yieldAmount = redeemedAmount.sub(
-        amount0.mul(redeemAmount0).div(aUstAmount0)
->>>>>>> f5416e62
       );
 
       expect(await strategy.redeemOperationLength()).equal(0);
@@ -868,15 +719,9 @@
       ).to.be.revertedWith("BaseStrategy: caller is not manager");
     });
 
-<<<<<<< HEAD
     it("Should init redeem all aUST", async () => {
       let aUstRate = utils.parseEther("1.1");
       await setAUstRate(aUstRate);
-=======
-    it("Should init redeem aUST and withdraw underlying to vault", async () => {
-      let exchangeRate = amount0.mul(utils.parseEther("1")).div(aUstAmount0);
-      await mockAUstUstFeed.setAnswer(exchangeRate);
->>>>>>> f5416e62
 
       const operator = await registerNewTestOperator();
 
@@ -890,47 +735,6 @@
       expect(operation.operator).equal(operator);
       expect(operation.amount).equal(aUstAmount0);
       expect(await strategy.redeemOperationLength()).equal(1);
-<<<<<<< HEAD
-=======
-    });
-  });
-
-  describe("#withdrawToVault function", () => {
-    const amount0 = utils.parseUnits("100", 18);
-    const aUstAmount0 = utils.parseUnits("90", 18);
-    const amount1 = utils.parseUnits("30", 18);
-    const withdrawAmount = utils.parseUnits("20", 18);
-
-    beforeEach(async () => {
-      const operator0 = generateNewAddress();
-      await mockEthAnchorRouter.addPendingOperator(operator0);
-
-      await underlying.connect(owner).transfer(vault.address, amount0);
-      await vault.connect(owner).updateInvested();
-
-      await aUstToken
-        .connect(owner)
-        .approve(mockEthAnchorRouter.address, aUstAmount0);
-      await mockEthAnchorRouter.notifyDepositResult(operator0, aUstAmount0);
-      await strategy.connect(manager).finishDepositStable(0);
-    });
-
-    it("Revert if msg.sender is not manager", async () => {
-      await expect(
-        strategy.connect(alice).withdrawToVault(withdrawAmount)
-      ).to.be.revertedWith("BaseStrategy: caller is not manager");
-    });
-
-    it("Should withdraw underlying to vault", async () => {
-      let exchangeRate = amount0.mul(utils.parseEther("1")).div(aUstAmount0);
-      await mockAUstUstFeed.setAnswer(exchangeRate);
-
-      const operator = generateNewAddress();
-      await mockEthAnchorRouter.addPendingOperator(operator);
-
-      await underlying.connect(owner).transfer(strategy.address, amount1);
-      await strategy.connect(manager).withdrawToVault(withdrawAmount);
->>>>>>> f5416e62
 
       await expect(tx)
         .to.emit(strategy, "InitRedeemStable")
@@ -968,7 +772,6 @@
     let convertedUst: BigNumber;
     let aUstBalance: BigNumber;
 
-<<<<<<< HEAD
     it("Return 0 if no UST deposited", async () => {
       expect(await strategy.currentPerformanceFee()).to.be.equal(0);
     });
@@ -985,23 +788,11 @@
     });
 
     it("Return correct performance fee if there is some yield", async () => {
-=======
-    beforeEach(async () => {
-      await vault.connect(owner).setInvestPerc("9000");
-    });
-
-    it("Return 0 if no UST deposited", async () => {
-      expect(await strategy.currentPerformanceFee()).to.be.equal(0);
-    });
-
-    it("Return 0 if there is a loss", async () => {
->>>>>>> f5416e62
       [convertedUst, aUstBalance] = await depositAndInvest(
         underlyingAmount,
         aUstAmount
       );
 
-<<<<<<< HEAD
       const aUstRate = utils.parseEther("1.13");
       await setAUstRate(aUstRate);
 
@@ -1020,20 +811,11 @@
     });
 
     it("Return correct performance fee when there is pending redeem", async () => {
-=======
-      await setAUstRate(utils.parseEther("1.12"));
-
-      expect(await strategy.currentPerformanceFee()).to.be.equal(0);
-    });
-
-    it("Return correct performance fee if there is some yield", async () => {
->>>>>>> f5416e62
       [convertedUst, aUstBalance] = await depositAndInvest(
         underlyingAmount,
         aUstAmount
       );
 
-<<<<<<< HEAD
       await registerNewTestOperator();
       await strategy.connect(manager).initRedeemStable(utils.parseEther("20"));
 
@@ -1042,13 +824,6 @@
 
       const ustValue = aUstAmount.mul(aUstRate).div(AUST_TO_UST_FEED_DECIMALS);
 
-=======
-      const aUstRate = utils.parseEther("1.13");
-      await setAUstRate(aUstRate);
-
-      const ustValue = aUstAmount.mul(aUstRate).div(AUST_TO_UST_FEED_DECIMALS);
-
->>>>>>> f5416e62
       console.log(
         "Performance fee: ",
         utils.formatUnits(
@@ -1060,7 +835,6 @@
         ustValue.sub(convertedUst).mul(PERFORMANCE_FEE_PCT).div(DENOMINATOR)
       );
     });
-<<<<<<< HEAD
   });
 
   describe("#investedAssets function", () => {
@@ -1101,10 +875,6 @@
     });
 
     it("Return correct investAssets when there is pending redeem", async () => {
-=======
-
-    it("Return correct performance fee when there is pending redeem", async () => {
->>>>>>> f5416e62
       [convertedUst, aUstBalance] = await depositAndInvest(
         underlyingAmount,
         aUstAmount
@@ -1116,7 +886,6 @@
       const aUstRate = utils.parseEther("1.13");
       await setAUstRate(aUstRate);
 
-<<<<<<< HEAD
       expect(await strategy.investedAssets()).to.be.equal(
         aUstBalance
           .mul(aUstRate)
@@ -1126,81 +895,6 @@
     });
   });
 
-=======
-      const ustValue = aUstAmount.mul(aUstRate).div(AUST_TO_UST_FEED_DECIMALS);
-
-      console.log(
-        "Performance fee: ",
-        utils.formatUnits(
-          ustValue.sub(convertedUst).mul(PERFORMANCE_FEE_PCT).div(DENOMINATOR),
-          18
-        )
-      );
-      expect(await strategy.currentPerformanceFee()).to.be.equal(
-        ustValue.sub(convertedUst).mul(PERFORMANCE_FEE_PCT).div(DENOMINATOR)
-      );
-    });
-  });
-
-  describe("#investedAssets function", () => {
-    let underlyingAmount = utils.parseEther("100");
-    let aUstAmount = utils.parseEther("80");
-    let convertedUst: BigNumber;
-    let aUstBalance: BigNumber;
-
-    it("Return 0 if no UST deposited", async () => {
-      expect(await strategy.investedAssets()).to.be.equal(0);
-    });
-
-    it("Include pending deposits", async () => {
-      await depositVault(underlyingAmount);
-      await registerNewTestOperator();
-      await vault.updateInvested();
-
-      expect(await strategy.investedAssets()).to.be.equal(
-        underlyingAmount.mul(INVEST_PCT).div(DENOMINATOR)
-      );
-    });
-
-    it("Subtract performance fee from invested assets", async () => {
-      [convertedUst, aUstBalance] = await depositAndInvest(
-        underlyingAmount,
-        aUstAmount
-      );
-
-      const aUstRate = utils.parseEther("1.13");
-      await setAUstRate(aUstRate);
-
-      expect(await strategy.investedAssets()).to.be.equal(
-        aUstBalance
-          .mul(aUstRate)
-          .div(AUST_TO_UST_FEED_DECIMALS)
-          .sub(await strategy.currentPerformanceFee())
-      );
-    });
-
-    it("Return correct investAssets when there is pending redeem", async () => {
-      [convertedUst, aUstBalance] = await depositAndInvest(
-        underlyingAmount,
-        aUstAmount
-      );
-
-      await registerNewTestOperator();
-      await strategy.connect(manager).initRedeemStable(utils.parseEther("20"));
-
-      const aUstRate = utils.parseEther("1.13");
-      await setAUstRate(aUstRate);
-
-      expect(await strategy.investedAssets()).to.be.equal(
-        aUstBalance
-          .mul(aUstRate)
-          .div(AUST_TO_UST_FEED_DECIMALS)
-          .sub(await strategy.currentPerformanceFee())
-      );
-    });
-  });
-
->>>>>>> f5416e62
   // Test helpers
   const registerNewTestOperator = async (): Promise<string> => {
     const operator = generateNewAddress();
@@ -1237,11 +931,7 @@
   };
 
   const setAUstRate = async (rate: BigNumber) => {
-<<<<<<< HEAD
-    await mockAUstUstFeed.setLatestRoundData(1, rate, 1000, 1000, 1);
-=======
     await mockAUstUstFeed.setAnswer(rate);
->>>>>>> f5416e62
   };
 
   const depositAndInvest = async (
