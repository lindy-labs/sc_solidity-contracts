import type { SignerWithAddress } from "@nomiclabs/hardhat-ethers/signers";

import { ethers } from "hardhat";
import { expect } from "chai";
import { BigNumber, utils, constants, ContractFactory } from "ethers";
import {
  MockExchangeRateFeeder,
  Vault,
  USTStrategy,
  MockEthAnchorRouter,
  MockERC20,
} from "../../typechain";
import { generateNewAddress } from "../shared/";

describe("USTStrategy", () => {
  let owner: SignerWithAddress;
  let alice: SignerWithAddress;
  let manager: SignerWithAddress;
  let vault: Vault;
  let strategy: USTStrategy;
  let mockEthAnchorRouter: MockEthAnchorRouter;
  let mockExchangeRateFeeder: MockExchangeRateFeeder;
  let ustToken: MockERC20;
  let aUstToken: MockERC20;
  let underlying: MockERC20;
  const TREASURY = generateNewAddress();
  const PERFORMANCE_FEE_PCT = BigNumber.from("200");
  const INVEST_PCT = BigNumber.from("10000");
  const DENOMINATOR = BigNumber.from("10000");

  const DEFAULT_ADMIN_ROLE = constants.HashZero;
  const MANAGER_ROLE = utils.keccak256(utils.toUtf8Bytes("MANAGER_ROLE"));

  beforeEach(async () => {
    [owner, alice, manager] = await ethers.getSigners();

    const MockERC20 = await ethers.getContractFactory("MockERC20");
    ustToken = (await MockERC20.deploy(
      utils.parseEther("1000000000")
    )) as MockERC20;
    aUstToken = (await MockERC20.deploy(
      utils.parseEther("1000000000")
    )) as MockERC20;
    underlying = ustToken;

    const MockEthAnchorRouterFactory = await ethers.getContractFactory(
      "MockEthAnchorRouter"
    );
    mockEthAnchorRouter = (await MockEthAnchorRouterFactory.deploy(
      ustToken.address,
      aUstToken.address
    )) as MockEthAnchorRouter;

    const MockExchangeRateFeederFactory = await ethers.getContractFactory(
      "MockExchangeRateFeeder"
    );
<<<<<<< HEAD
    mockExchangeRateFeeder = await MockExchangeRateFeederFactory.deploy();

    const MockVaultFactory = await ethers.getContractFactory("MockVault");
    vault = await MockVaultFactory.deploy(underlying.address, 1, "10000");
=======
    mockExchangeRateFeeder =
      (await MockExchangeRateFeederFactory.deploy()) as MockExchangeRateFeeder;

    const VaultFactory = await ethers.getContractFactory("Vault");
    vault = (await VaultFactory.deploy(
      underlying.address,
      0,
      INVEST_PCT,
      owner.address
    )) as Vault;
>>>>>>> 98d9d999

    const USTStrategyFactory = await ethers.getContractFactory("USTStrategy");

    strategy = (await USTStrategyFactory.deploy(
      vault.address,
      TREASURY,
      mockEthAnchorRouter.address,
      mockExchangeRateFeeder.address,
      ustToken.address,
      aUstToken.address,
      PERFORMANCE_FEE_PCT,
      owner.address
    )) as USTStrategy;

    await strategy.connect(owner).grantRole(MANAGER_ROLE, manager.address);

    await vault.setStrategy(strategy.address);
  });

  describe("codearena issues", () => {
    it("issue #61 - no zero-address check on _treasury", async () => {
      const USTStrategyFactory = await ethers.getContractFactory("USTStrategy");

      const tx = USTStrategyFactory.deploy(
        vault.address,
        ethers.constants.AddressZero,
        mockEthAnchorRouter.address,
        mockExchangeRateFeeder.address,
        ustToken.address,
        aUstToken.address,
        PERFORMANCE_FEE_PCT,
        owner.address
      );

      await expect(tx).to.be.revertedWith("0 addr: _treasury");
    });

    it("issue #61 - no ERC165-check for _vault", async () => {
      const USTStrategyFactory = await ethers.getContractFactory("USTStrategy");

      const tx = USTStrategyFactory.deploy(
        TREASURY,
        TREASURY,
        mockEthAnchorRouter.address,
        mockExchangeRateFeeder.address,
        ustToken.address,
        aUstToken.address,
        PERFORMANCE_FEE_PCT,
        owner.address
      );

      await expect(tx).to.be.revertedWith("_vault: not an IVault");
    });
  });

  describe("#doHardWork function", () => {
    it("Revert if msg.sender is not manager", async () => {
      await expect(strategy.connect(alice).doHardWork()).to.be.revertedWith(
        "BaseStrategy: caller is not manager"
      );
    });

    it("Revert if underlying balance is zero", async () => {
      await expect(strategy.connect(manager).doHardWork()).to.be.revertedWith(
        "balance 0"
      );
    });

    it("Should deposit all underlying", async () => {
      const operator = generateNewAddress();
      await mockEthAnchorRouter.addPendingOperator(operator);

      let underlyingBalance = utils.parseUnits("100", 18);
      await underlying
        .connect(owner)
        .transfer(vault.address, underlyingBalance);
      expect(await vault.totalUnderlying()).equal(underlyingBalance);
      await vault.connect(owner).updateInvested();
      expect(await underlying.balanceOf(strategy.address)).equal(0);
      expect(await strategy.convertedUst()).equal(0);
      expect(await strategy.pendingDeposits()).equal(underlyingBalance);
      expect(await strategy.investedAssets()).equal(underlyingBalance);
      const operation = await strategy.depositOperations(0);
      expect(operation.operator).equal(operator);
      expect(operation.amount).equal(underlyingBalance);
      expect(await strategy.depositOperationLength()).equal(1);
    });

    it("Should be able to deposit several times", async () => {
      const operator0 = generateNewAddress();
      await mockEthAnchorRouter.addPendingOperator(operator0);

      let underlyingBalance0 = utils.parseUnits("100", 18);
      await underlying
        .connect(owner)
        .transfer(strategy.address, underlyingBalance0);
      await strategy.connect(manager).doHardWork();

      const operator1 = generateNewAddress();
      await mockEthAnchorRouter.addPendingOperator(operator1);
      let underlyingBalance1 = utils.parseUnits("50", 18);
      await underlying
        .connect(owner)
        .transfer(strategy.address, underlyingBalance1);
      await strategy.connect(manager).doHardWork();

      expect(await underlying.balanceOf(strategy.address)).equal(0);
      expect(await strategy.convertedUst()).equal(0);
      expect(await strategy.pendingDeposits()).equal(
        underlyingBalance0.add(underlyingBalance1)
      );
      expect(await strategy.investedAssets()).equal(
        underlyingBalance0.add(underlyingBalance1)
      );
      const operation0 = await strategy.depositOperations(0);
      expect(operation0.operator).equal(operator0);
      expect(operation0.amount).equal(underlyingBalance0);

      const operation1 = await strategy.depositOperations(1);
      expect(operation1.operator).equal(operator1);
      expect(operation1.amount).equal(underlyingBalance1);
      expect(await strategy.depositOperationLength()).equal(2);
    });
  });

  describe("#finishDepositStable function", () => {
    let operator0: string;
    let amount0: BigNumber;
    let aUstAmount0: BigNumber;

    beforeEach(async () => {
      operator0 = generateNewAddress();
      await mockEthAnchorRouter.addPendingOperator(operator0);

      amount0 = utils.parseUnits("100", 18);
      aUstAmount0 = utils.parseUnits("90", 18);
      await underlying.connect(owner).transfer(vault.address, amount0);
      await vault.connect(owner).updateInvested();
    });

    it("Revert if msg.sender is not manager", async () => {
      await expect(
        strategy.connect(alice).finishDepositStable(0)
      ).to.be.revertedWith("BaseStrategy: caller is not manager");
    });

    it("Revert if idx is out of array", async () => {
      await expect(
        strategy.connect(manager).finishDepositStable(1)
      ).to.be.revertedWith("not running");
    });

    it("Should finish deposit", async () => {
      let exchangeRate = amount0.mul(utils.parseEther("1")).div(aUstAmount0);
      await mockExchangeRateFeeder.setExchangeRate(exchangeRate);

      await aUstToken
        .connect(owner)
        .approve(mockEthAnchorRouter.address, aUstAmount0);
      await mockEthAnchorRouter.notifyDepositResult(operator0, aUstAmount0);
      await strategy.connect(manager).finishDepositStable(0);

      expect(await underlying.balanceOf(strategy.address)).equal(0);
      expect(await aUstToken.balanceOf(strategy.address)).equal(aUstAmount0);
      expect(await strategy.investedAssets()).equal(
        aUstAmount0.mul(exchangeRate).div(utils.parseEther("1"))
      );

      expect(await strategy.convertedUst()).equal(amount0);
      expect(await strategy.pendingDeposits()).equal(0);
      expect(await strategy.depositOperationLength()).equal(0);
    });

    it("Should pop finished operation", async () => {
      const operator1 = generateNewAddress();
      await mockEthAnchorRouter.addPendingOperator(operator1);

      const amount1 = utils.parseUnits("50", 18);
      await underlying.connect(owner).transfer(vault.address, amount1);
      await vault.connect(owner).updateInvested();

      let exchangeRate = amount0.mul(utils.parseEther("1")).div(aUstAmount0);
      await mockExchangeRateFeeder.setExchangeRate(exchangeRate);

      await aUstToken
        .connect(owner)
        .approve(mockEthAnchorRouter.address, aUstAmount0);
      await mockEthAnchorRouter.notifyDepositResult(operator0, aUstAmount0);
      await strategy.connect(manager).finishDepositStable(0);

      expect(await underlying.balanceOf(strategy.address)).equal(0);
      expect(await aUstToken.balanceOf(strategy.address)).equal(aUstAmount0);
      expect(await strategy.investedAssets()).equal(
        aUstAmount0.mul(exchangeRate).div(utils.parseEther("1")).add(amount1)
      );

      expect(await strategy.convertedUst()).equal(amount0);
      expect(await strategy.pendingDeposits()).equal(amount1);
      expect(await strategy.depositOperationLength()).equal(1);

      const operation0 = await strategy.depositOperations(0);
      expect(operation0.operator).equal(operator1);
      expect(operation0.amount).equal(amount1);
    });
  });

  describe("#initRedeemStable function", () => {
    let amount0: BigNumber;
    let aUstAmount0: BigNumber;

    beforeEach(async () => {
      const operator0 = generateNewAddress();
      await mockEthAnchorRouter.addPendingOperator(operator0);

      amount0 = utils.parseUnits("100", 18);
      aUstAmount0 = utils.parseUnits("90", 18);
      await underlying.connect(owner).transfer(vault.address, amount0);
      await vault.connect(owner).updateInvested();

      await aUstToken
        .connect(owner)
        .approve(mockEthAnchorRouter.address, aUstAmount0);
      await mockEthAnchorRouter.notifyDepositResult(operator0, aUstAmount0);
      await strategy.connect(manager).finishDepositStable(0);
    });

    it("Revert if msg.sender is not manager", async () => {
      await expect(
        strategy.connect(alice).initRedeemStable(aUstAmount0)
      ).to.be.revertedWith("BaseStrategy: caller is not manager");
    });

    it("Revert if amount is 0", async () => {
      await expect(
        strategy.connect(manager).initRedeemStable(0)
      ).to.be.revertedWith("amount 0");
    });

    it("Revert if aUst balance is less than amount", async () => {
      await expect(
        strategy.connect(manager).initRedeemStable(utils.parseUnits("91", 18))
      ).to.be.revertedWith("insufficient");
    });

    it("Should init redeem operation", async () => {
      let exchangeRate = amount0.mul(utils.parseEther("1")).div(aUstAmount0);
      await mockExchangeRateFeeder.setExchangeRate(exchangeRate);

      const operator = generateNewAddress();
      await mockEthAnchorRouter.addPendingOperator(operator);

      const redeemAmount = utils.parseUnits("50", 18);
      await strategy.connect(manager).initRedeemStable(redeemAmount);
      expect(await underlying.balanceOf(strategy.address)).equal(0);
      expect(await aUstToken.balanceOf(strategy.address)).equal(
        aUstAmount0.sub(redeemAmount)
      );
      expect(await strategy.pendingRedeems()).equal(redeemAmount);
      expect(await strategy.investedAssets()).equal(
        aUstAmount0.mul(exchangeRate).div(utils.parseEther("1"))
      );
      const operation = await strategy.redeemOperations(0);
      expect(operation.operator).equal(operator);
      expect(operation.amount).equal(redeemAmount);
      expect(await strategy.redeemOperationLength()).equal(1);
    });

    it("Should be able to init redeem several times", async () => {
      let exchangeRate = amount0.mul(utils.parseEther("1")).div(aUstAmount0);
      await mockExchangeRateFeeder.setExchangeRate(exchangeRate);

      const operator0 = generateNewAddress();
      await mockEthAnchorRouter.addPendingOperator(operator0);
      const redeemAmount0 = utils.parseUnits("50", 18);
      await strategy.connect(manager).initRedeemStable(redeemAmount0);

      const operator1 = generateNewAddress();
      await mockEthAnchorRouter.addPendingOperator(operator1);
      const redeemAmount1 = utils.parseUnits("20", 18);
      await strategy.connect(manager).initRedeemStable(redeemAmount1);
      expect(await underlying.balanceOf(strategy.address)).equal(0);
      expect(await aUstToken.balanceOf(strategy.address)).equal(
        aUstAmount0.sub(redeemAmount0).sub(redeemAmount1)
      );
      expect(await strategy.pendingRedeems()).equal(
        redeemAmount0.add(redeemAmount1)
      );
      expect(await strategy.investedAssets()).equal(
        aUstAmount0.mul(exchangeRate).div(utils.parseEther("1"))
      );
      const operation0 = await strategy.redeemOperations(0);
      expect(operation0.operator).equal(operator0);
      expect(operation0.amount).equal(redeemAmount0);

      const operation1 = await strategy.redeemOperations(1);
      expect(operation1.operator).equal(operator1);
      expect(operation1.amount).equal(redeemAmount1);

      expect(await strategy.redeemOperationLength()).equal(2);
    });
  });

  describe("#finishRedeemStable function", () => {
    let operator0: string;
    let amount0: BigNumber;
    let aUstAmount0: BigNumber;
    let redeemAmount0: BigNumber;

    beforeEach(async () => {
      operator0 = generateNewAddress();
      await mockEthAnchorRouter.addPendingOperator(operator0);

      amount0 = utils.parseUnits("100", 18);
      aUstAmount0 = utils.parseUnits("90", 18);
      await underlying.connect(owner).transfer(vault.address, amount0);
      await vault.connect(owner).updateInvested();

      await aUstToken
        .connect(owner)
        .approve(mockEthAnchorRouter.address, aUstAmount0);
      await mockEthAnchorRouter.notifyDepositResult(operator0, aUstAmount0);
      await strategy.connect(manager).finishDepositStable(0);

      operator0 = generateNewAddress();
      await mockEthAnchorRouter.addPendingOperator(operator0);

      redeemAmount0 = utils.parseUnits("50", 18);
      await strategy.connect(manager).initRedeemStable(redeemAmount0);
    });

    it("Revert if msg.sender is not manager", async () => {
      await expect(
        strategy.connect(alice).finishRedeemStable(0)
      ).to.be.revertedWith("BaseStrategy: caller is not manager");
    });

    it("Revert if idx is out of array", async () => {
      await expect(
        strategy.connect(manager).finishRedeemStable(1)
      ).to.be.revertedWith("not running");
    });

    it("Should finish redeem operation", async () => {
      let exchangeRate = amount0.mul(utils.parseEther("1")).div(aUstAmount0);
      await mockExchangeRateFeeder.setExchangeRate(exchangeRate);

      let redeemedAmount0 = utils.parseUnits("40", 18);
      await ustToken
        .connect(owner)
        .approve(mockEthAnchorRouter.address, redeemedAmount0);
      await mockEthAnchorRouter.notifyRedeemResult(operator0, redeemedAmount0);

      await strategy.connect(manager).finishRedeemStable(0);

      expect(await aUstToken.balanceOf(strategy.address)).equal(
        aUstAmount0.sub(redeemAmount0)
      );
      expect(await strategy.pendingRedeems()).equal(0);
      expect(await strategy.investedAssets()).equal(
        aUstAmount0
          .sub(redeemAmount0)
          .mul(exchangeRate)
          .div(utils.parseEther("1"))
      );

      expect(await strategy.redeemOperationLength()).equal(0);
    });

    it("Should pop finished operation", async () => {
      let exchangeRate = amount0.mul(utils.parseEther("1")).div(aUstAmount0);
      await mockExchangeRateFeeder.setExchangeRate(exchangeRate);

      let redeemedAmount0 = utils.parseUnits("40", 18);
      await ustToken
        .connect(owner)
        .approve(mockEthAnchorRouter.address, redeemedAmount0);
      await mockEthAnchorRouter.notifyRedeemResult(operator0, redeemedAmount0);

      let redeemAmount1 = utils.parseUnits("10", 18);
      const operator1 = generateNewAddress();
      await mockEthAnchorRouter.addPendingOperator(operator1);
      await strategy.connect(manager).initRedeemStable(redeemAmount1);

      await strategy.connect(manager).finishRedeemStable(0);

      expect(await aUstToken.balanceOf(strategy.address)).equal(
        aUstAmount0.sub(redeemAmount0).sub(redeemAmount1)
      );
      expect(await strategy.pendingRedeems()).equal(redeemAmount1);
      expect(await strategy.investedAssets()).equal(
        aUstAmount0
          .sub(redeemAmount0)
          .mul(exchangeRate)
          .div(utils.parseEther("1"))
      );

      expect(await strategy.redeemOperationLength()).equal(1);
      const operation = await strategy.redeemOperations(0);
      expect(operation.operator).equal(operator1);
      expect(operation.amount).equal(redeemAmount1);
    });

    it("Should send performace fee if there is yield", async () => {
      let exchangeRate = amount0.mul(utils.parseEther("1")).div(aUstAmount0);
      await mockExchangeRateFeeder.setExchangeRate(exchangeRate);

      let redeemedAmount0 = utils.parseUnits("60", 18);
      await ustToken
        .connect(owner)
        .approve(mockEthAnchorRouter.address, redeemedAmount0);
      await mockEthAnchorRouter.notifyRedeemResult(operator0, redeemedAmount0);

      const tx = await strategy.connect(manager).finishRedeemStable(0);
      const yieldAmount = redeemedAmount0.sub(
        amount0.mul(redeemAmount0).div(aUstAmount0)
      );
      const perfFee = yieldAmount.mul(PERFORMANCE_FEE_PCT).div(DENOMINATOR);
      expect(tx).to.emit(strategy, "PerfFeeClaimed").withArgs(perfFee);

      expect(await ustToken.balanceOf(TREASURY)).equal(perfFee);

      expect(await aUstToken.balanceOf(strategy.address)).equal(
        aUstAmount0.sub(redeemAmount0)
      );
      expect(await strategy.pendingRedeems()).equal(0);
      expect(await strategy.investedAssets()).equal(
        aUstAmount0
          .sub(redeemAmount0)
          .mul(exchangeRate)
          .div(utils.parseEther("1"))
      );

      expect(await strategy.redeemOperationLength()).equal(0);
    });

    it("moves the funds to the vault", async () => {
      const exchangeRate = amount0.mul(utils.parseEther("1")).div(aUstAmount0);
      await mockExchangeRateFeeder.setExchangeRate(exchangeRate);

      const redeemedAmount = utils.parseUnits("60", 18);
      await ustToken
        .connect(owner)
        .approve(mockEthAnchorRouter.address, redeemedAmount);

      await mockEthAnchorRouter.notifyRedeemResult(operator0, redeemedAmount);

      await strategy.connect(manager).finishRedeemStable(0);

      const yieldAmount = redeemedAmount.sub(
        amount0.mul(redeemAmount0).div(aUstAmount0)
      );
      const perfFee = yieldAmount.mul(PERFORMANCE_FEE_PCT).div(DENOMINATOR);

      expect(await ustToken.connect(owner).balanceOf(vault.address)).to.eq(
        redeemedAmount.sub(perfFee)
      );
    });
  });

  describe("#withdrawAllToVault function", () => {
    const amount0 = utils.parseUnits("100", 18);
    const aUstAmount0 = utils.parseUnits("90", 18);
    const amount1 = utils.parseUnits("30", 18);

    beforeEach(async () => {
      const operator0 = generateNewAddress();
      await mockEthAnchorRouter.addPendingOperator(operator0);

      await underlying.connect(owner).transfer(vault.address, amount0);
      await vault.connect(owner).updateInvested();

      await aUstToken
        .connect(owner)
        .approve(mockEthAnchorRouter.address, aUstAmount0);
      await mockEthAnchorRouter.notifyDepositResult(operator0, aUstAmount0);
      await strategy.connect(manager).finishDepositStable(0);

      await underlying.connect(owner).transfer(vault.address, amount1);
    });

    it("Revert if msg.sender is not manager", async () => {
      await expect(
        strategy.connect(alice).withdrawAllToVault()
      ).to.be.revertedWith("BaseStrategy: caller is not manager");
    });

    it("Should init redeem aUST and withdraw underlying to vault", async () => {
      let exchangeRate = amount0.mul(utils.parseEther("1")).div(aUstAmount0);
      await mockExchangeRateFeeder.setExchangeRate(exchangeRate);

      const operator = generateNewAddress();
      await mockEthAnchorRouter.addPendingOperator(operator);

      await strategy.connect(manager).withdrawAllToVault();

      expect(await underlying.balanceOf(strategy.address)).equal(0);
      expect(await underlying.balanceOf(vault.address)).equal(amount1);
      expect(await aUstToken.balanceOf(strategy.address)).equal(0);
      expect(await strategy.pendingRedeems()).equal(aUstAmount0);

      const operation = await strategy.redeemOperations(0);
      expect(operation.operator).equal(operator);
      expect(operation.amount).equal(aUstAmount0);
      expect(await strategy.redeemOperationLength()).equal(1);
    });
  });

  describe("#withdrawToVault function", () => {
    const amount0 = utils.parseUnits("100", 18);
    const aUstAmount0 = utils.parseUnits("90", 18);
    const amount1 = utils.parseUnits("30", 18);
    const withdrawAmount = utils.parseUnits("20", 18);

    beforeEach(async () => {
      const operator0 = generateNewAddress();
      await mockEthAnchorRouter.addPendingOperator(operator0);

      await underlying.connect(owner).transfer(vault.address, amount0);
      await vault.connect(owner).updateInvested();

      await aUstToken
        .connect(owner)
        .approve(mockEthAnchorRouter.address, aUstAmount0);
      await mockEthAnchorRouter.notifyDepositResult(operator0, aUstAmount0);
      await strategy.connect(manager).finishDepositStable(0);
    });

    it("Revert if msg.sender is not manager", async () => {
      await expect(
        strategy.connect(alice).withdrawToVault(withdrawAmount)
      ).to.be.revertedWith("BaseStrategy: caller is not manager");
    });

    it("Should withdraw underlying to vault", async () => {
      let exchangeRate = amount0.mul(utils.parseEther("1")).div(aUstAmount0);
      await mockExchangeRateFeeder.setExchangeRate(exchangeRate);

      const operator = generateNewAddress();
      await mockEthAnchorRouter.addPendingOperator(operator);

      await underlying.connect(owner).transfer(strategy.address, amount1);
      await strategy.connect(manager).withdrawToVault(withdrawAmount);

      expect(await underlying.balanceOf(strategy.address)).equal(
        amount1.sub(withdrawAmount)
      );
      expect(await underlying.balanceOf(vault.address)).equal(withdrawAmount);
    });
  });

  describe("#setPerfFeePct function", () => {
    it("Revert if msg.sender is not admin", async () => {
      await expect(
        strategy.connect(alice).setPerfFeePct("100")
      ).to.be.revertedWith("BaseStrategy: caller is not admin");
    });

    it("Revert if pct is greater than 100%", async () => {
      await expect(
        strategy
          .connect(owner)
          .setPerfFeePct(DENOMINATOR.add(BigNumber.from("1")))
      ).to.be.revertedWith("invalid pct");
    });

    it("Should set invest percentage all by owner", async () => {
      expect(await strategy.perfFeePct()).equal(PERFORMANCE_FEE_PCT);
      let tx = await strategy.connect(owner).setPerfFeePct("100");
      expect(tx).to.emit(strategy, "PerfFeePctUpdated").withArgs("100");
      expect(await strategy.perfFeePct()).equal(100);
    });
  });

  describe("#setExchangeRateFeeder function", () => {
    it("Revert if msg.sender is not admin", async () => {
      await expect(
        strategy.connect(alice).setExchangeRateFeeder(generateNewAddress())
      ).to.be.revertedWith("BaseStrategy: caller is not admin");
    });

    it("Revert if address is zero", async () => {
      await expect(
        strategy.connect(owner).setExchangeRateFeeder(constants.AddressZero)
      ).to.be.revertedWith("0x addr");
    });

    it("Should update new exchange rate feeder", async () => {
      const newExchangeRateFeeder = generateNewAddress();
      const tx = await strategy
        .connect(owner)
        .setExchangeRateFeeder(newExchangeRateFeeder);

      expect(await strategy.exchangeRateFeeder()).equal(newExchangeRateFeeder);
      await expect(tx)
        .to.emit(strategy, "ExchangeRateFeederUpdated")
        .withArgs(newExchangeRateFeeder);
    });

    it("Should be able to deposit several times", async () => {
      const operator0 = generateNewAddress();
      await mockEthAnchorRouter.addPendingOperator(operator0);

      let underlyingBalance0 = utils.parseUnits("100", 18);
      await underlying
        .connect(owner)
        .transfer(strategy.address, underlyingBalance0);
      await strategy.connect(manager).doHardWork();

      const operator1 = generateNewAddress();
      await mockEthAnchorRouter.addPendingOperator(operator1);
      let underlyingBalance1 = utils.parseUnits("50", 18);
      await underlying
        .connect(owner)
        .transfer(strategy.address, underlyingBalance1);
      await strategy.connect(manager).doHardWork();

      expect(await underlying.balanceOf(strategy.address)).equal(0);
      expect(await strategy.convertedUst()).equal(0);
      expect(await strategy.pendingDeposits()).equal(
        underlyingBalance0.add(underlyingBalance1)
      );
      expect(await strategy.investedAssets()).equal(
        underlyingBalance0.add(underlyingBalance1)
      );
      const operation0 = await strategy.depositOperations(0);
      expect(operation0.operator).equal(operator0);
      expect(operation0.amount).equal(underlyingBalance0);

      const operation1 = await strategy.depositOperations(1);
      expect(operation1.operator).equal(operator1);
      expect(operation1.amount).equal(underlyingBalance1);
      expect(await strategy.depositOperationLength()).equal(2);
    });
  });
});<|MERGE_RESOLUTION|>--- conflicted
+++ resolved
@@ -24,6 +24,7 @@
   let aUstToken: MockERC20;
   let underlying: MockERC20;
   const TREASURY = generateNewAddress();
+  const MIN_LOCK_PERIOD = 1;
   const PERFORMANCE_FEE_PCT = BigNumber.from("200");
   const INVEST_PCT = BigNumber.from("10000");
   const DENOMINATOR = BigNumber.from("10000");
@@ -54,23 +55,16 @@
     const MockExchangeRateFeederFactory = await ethers.getContractFactory(
       "MockExchangeRateFeeder"
     );
-<<<<<<< HEAD
-    mockExchangeRateFeeder = await MockExchangeRateFeederFactory.deploy();
-
-    const MockVaultFactory = await ethers.getContractFactory("MockVault");
-    vault = await MockVaultFactory.deploy(underlying.address, 1, "10000");
-=======
     mockExchangeRateFeeder =
       (await MockExchangeRateFeederFactory.deploy()) as MockExchangeRateFeeder;
 
     const VaultFactory = await ethers.getContractFactory("Vault");
     vault = (await VaultFactory.deploy(
       underlying.address,
-      0,
+      MIN_LOCK_PERIOD,
       INVEST_PCT,
       owner.address
     )) as Vault;
->>>>>>> 98d9d999
 
     const USTStrategyFactory = await ethers.getContractFactory("USTStrategy");
 
