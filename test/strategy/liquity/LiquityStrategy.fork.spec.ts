import type { SignerWithAddress } from '@nomiclabs/hardhat-ethers/signers';
import { BigNumber, utils } from 'ethers';
import { ethers, upgrades } from 'hardhat';
import { expect } from 'chai';
import { time } from '@openzeppelin/test-helpers';

import {
  ForkHelpers,
  generateNewAddress,
  moveForwardTwoWeeks,
} from '../../shared';

import {
  Vault,
  ERC20,
  ERC20__factory,
  IStabilityPool,
  IStabilityPool__factory,
  LiquityStrategy,
} from '../../../typechain';

const { parseUnits } = ethers.utils;

describe('Liquity Strategy (mainnet fork tests)', () => {
  let admin: SignerWithAddress;

  let vault: Vault;
  let lqtyStabilityPool: IStabilityPool;
  let lusd: ERC20;
  let lqty: ERC20;
  let strategy: LiquityStrategy;

  const TWO_WEEKS = time.duration.days(14).toNumber();
  const INVEST_PCT = 10000; // set 100% for test
  const INVESTMENT_FEE_PCT = 0; // set 0% for test
  const TREASURY = generateNewAddress();
  const PERFORMANCE_FEE_PCT = BigNumber.from('0');
  const MANAGER_ROLE = utils.keccak256(utils.toUtf8Bytes('MANAGER_ROLE'));

  // mainnet addresses
  const STABILITY_POOL = '0x66017d22b0f8556afdd19fc67041899eb65a21bb';
  const LUSD = '0x5f98805A4E8be255a32880FDeC7F6728C6568bA0';
  const LQTY = '0x6DEA81C8171D0bA574754EF6F8b412F2Ed88c54D';

  const FORK_BLOCK = 15269696;
  // reward from stability pool received in LQTY tokens
  const EXPECTED_LQTY_REWARD = BigNumber.from('39553740600841980000');
  // reward from stability pool received in ETH
  const EXPECTED_ETH_REWARD = BigNumber.from('1183860347390000');
  // amount of LUSD received for swapping LQTY reward
  const LQTY_REWARD_IN_LUSD = BigNumber.from('35086994728790148965');
  // amount of LUSD received for swapping ETH reward
  const ETH_REWARD_IN_LUSD = BigNumber.from('1905537726156963558');
  // amount of LUSD received after swapping both
  const REWARD_IN_LUSD = LQTY_REWARD_IN_LUSD.add(ETH_REWARD_IN_LUSD);
  // address of the '0x' contract performing the token swap
  const SWAP_TARGET = '0xdef1c0ded9bec7f1a1670819833240f027b25eff';
  // cached response data for swapping LQTY->LUSD from `https://api.0x.org/swap/v1/quote?buyToken=${LUSD}&sellToken=${lqty.address}&sellAmount=${39553740600841980000}` at FORK_BLOCK
  const SWAP_LQTY_DATA =
    '0xd9627aa4000000000000000000000000000000000000000000000000000000000000008000000000000000000000000000000000000000000000000224eb1d830321c860000000000000000000000000000000000000000000000001d9fa402217f685ac000000000000000000000000000000000000000000000000000000000000000000000000000000000000000000000000000000000000000000000000000000030000000000000000000000006dea81c8171d0ba574754ef6f8b412f2ed88c54d000000000000000000000000c02aaa39b223fe8d0a0e5c4f27ead9083c756cc20000000000000000000000005f98805a4e8be255a32880fdec7f6728c6568ba0869584cd00000000000000000000000010000000000000000000000000000000000000110000000000000000000000000000000000000000000000a644841b4262ea7823';
  // cached response data for swapping ETH->LUSD from `https://api.0x.org/swap/v1/quote?buyToken=${LUSD}&sellToken=ETH&sellAmount=${1183860347390000}' at FORK_BLOCK
  const SWAP_ETH_DATA =
    '0xd9627aa40000000000000000000000000000000000000000000000000000000000000080000000000000000000000000000000000000000000000000000434b6f77848300000000000000000000000000000000000000000000000001a2e21b388f4588200000000000000000000000000000000000000000000000000000000000000010000000000000000000000000000000000000000000000000000000000000002000000000000000000000000eeeeeeeeeeeeeeeeeeeeeeeeeeeeeeeeeeeeeeee0000000000000000000000005f98805a4e8be255a32880fdec7f6728c6568ba0869584cd000000000000000000000000100000000000000000000000000000000000001100000000000000000000000000000000000000000000006155a7e2b862ea7824';

  beforeEach(async () => {
    await ForkHelpers.forkToMainnet(FORK_BLOCK);

    [admin] = await ethers.getSigners();

    lqtyStabilityPool = IStabilityPool__factory.connect(STABILITY_POOL, admin);

    lusd = ERC20__factory.connect(LUSD, admin);
    lqty = ERC20__factory.connect(LQTY, admin);

    const VaultFactory = await ethers.getContractFactory('Vault');

    vault = await VaultFactory.deploy(
      lusd.address,
      TWO_WEEKS,
      INVEST_PCT,
      TREASURY,
      admin.address,
      PERFORMANCE_FEE_PCT,
      INVESTMENT_FEE_PCT,
      [],
    );

    const LiquityStrategyFactory = await ethers.getContractFactory(
      'LiquityStrategy',
    );

    const strategyProxy = await upgrades.deployProxy(
      LiquityStrategyFactory,
      [
        vault.address,
        admin.address,
        lqtyStabilityPool.address,
        lqty.address,
        lusd.address,
        admin.address, // keeper
      ],
      {
        kind: 'uups',
      },
    );

    await strategyProxy.deployed();

    strategy = LiquityStrategyFactory.attach(strategyProxy.address);

    await vault.setStrategy(strategy.address);
    strategy.grantRole(MANAGER_ROLE, admin.address);

    lusd.connect(admin).approve(vault.address, ethers.constants.MaxUint256);
  });

  describe('#invest', () => {
    it('deposits underlying from strategy to the stability pool', async () => {
      const amountInvested = parseUnits('1000');
      await ForkHelpers.mintToken(lusd, strategy.address, amountInvested);

      const stabilityPoolInitialBalance = await lusd.balanceOf(
        lqtyStabilityPool.address,
      );

      await strategy.invest();

      expect(await lusd.balanceOf(strategy.address)).to.eq('0');
      expect(await strategy.investedAssets()).to.eq(amountInvested);
      expect(await lusd.balanceOf(lqtyStabilityPool.address)).to.eq(
        stabilityPoolInitialBalance.add(amountInvested),
      );
    });

    it('claims LQTY and ETH gains from the stability pool', async () => {
      const troveManagerAddress = await lqtyStabilityPool.troveManager();
      await ForkHelpers.impersonate([troveManagerAddress]);
      const troveManager = await ethers.getSigner(troveManagerAddress);
      const initialInvestment = parseUnits('10000');
      await ForkHelpers.mintToken(lusd, strategy.address, initialInvestment);
      await strategy.invest();

      // LQTY issuance is time dependent, so we need to advance time here
      await moveForwardTwoWeeks();

      // call offset to generate yield in the stability pool
      const lusdDebtToOffset = parseUnits('10000');
      const ethCollateralToAdd = parseUnits('10');
      ForkHelpers.setBalance(troveManager.address, ethCollateralToAdd);
      // calling offset will rebalance the stability pool by removing LUSD and adding ETH,
      // while also generating LQTY tokens as rewards for the liquidity providers
      await lqtyStabilityPool
        .connect(troveManager)
        .offset(lusdDebtToOffset, ethCollateralToAdd);

      expect(
        await lqtyStabilityPool.getDepositorLQTYGain(strategy.address),
      ).to.eq(EXPECTED_LQTY_REWARD);
      expect(
        await lqtyStabilityPool.getDepositorETHGain(strategy.address),
      ).to.eq(EXPECTED_ETH_REWARD);
      // assert initial balances for the strategy
      expect(await lusd.balanceOf(strategy.address)).to.eq('0');
      expect(await lqty.balanceOf(strategy.address)).to.eq('0');
      expect(await ethers.provider.getBalance(strategy.address)).to.eq('0');

      await ForkHelpers.mintToken(lusd, strategy.address, initialInvestment);
      await strategy.invest();

      expect(await lusd.balanceOf(strategy.address)).to.eq('0');
      expect(await lqty.balanceOf(strategy.address)).to.eq(
        EXPECTED_LQTY_REWARD,
      );
      expect(await ethers.provider.getBalance(strategy.address)).to.eq(
        EXPECTED_ETH_REWARD,
      );
    });
  });

  describe('#harvest', () => {
    it('claims LQTY and ETH gains from the stability pool', async () => {
      const troveManagerAddress = await lqtyStabilityPool.troveManager();
      await ForkHelpers.impersonate([troveManagerAddress]);
      const troveManager = await ethers.getSigner(troveManagerAddress);
      const initialInvestment = parseUnits('10000');
      await ForkHelpers.mintToken(lusd, strategy.address, initialInvestment);
      await strategy.invest();

      // LQTY issuance is time dependent, so we need to advance time here
      await moveForwardTwoWeeks();

      // call offset to generate yield in the stability pool
      const lusdDebtToOffset = parseUnits('10000');
      const ethCollateralToAdd = parseUnits('10');
      ForkHelpers.setBalance(troveManager.address, ethCollateralToAdd);
      // calling offset will rebalance the stability pool by removing LUSD and adding ETH,
      // while also generating LQTY tokens as rewards for the liquidity providers
      await lqtyStabilityPool
        .connect(troveManager)
        .offset(lusdDebtToOffset, ethCollateralToAdd);

      expect(
        await lqtyStabilityPool.getDepositorLQTYGain(strategy.address),
      ).to.eq(EXPECTED_LQTY_REWARD);
      expect(
        await lqtyStabilityPool.getDepositorETHGain(strategy.address),
      ).to.eq(EXPECTED_ETH_REWARD);
      // assert initial balances for the strategy
      expect(await lusd.balanceOf(strategy.address)).to.eq('0');
      expect(await lqty.balanceOf(strategy.address)).to.eq('0');
      expect(await ethers.provider.getBalance(strategy.address)).to.eq('0');

      await strategy.harvest();

      expect(await lusd.balanceOf(strategy.address)).to.eq('0');
      expect(await lqty.balanceOf(strategy.address)).to.eq(
        EXPECTED_LQTY_REWARD,
      );
      expect(await ethers.provider.getBalance(strategy.address)).to.eq(
        EXPECTED_ETH_REWARD,
      );
    });
  });

  describe('#reinvest', () => {
    it('swaps LQTY and ETH already held by the strategy and reinvests all ', async () => {
      const initialInvestment = parseUnits('10000');
      await ForkHelpers.mintToken(lusd, strategy.address, initialInvestment);
      await strategy.invest();

      await ForkHelpers.mintToken(lqty, strategy.address, EXPECTED_LQTY_REWARD);
      ForkHelpers.setBalance(strategy.address, EXPECTED_ETH_REWARD);

      await strategy.reinvest(
        SWAP_TARGET,
        EXPECTED_LQTY_REWARD,
        SWAP_LQTY_DATA,
        EXPECTED_ETH_REWARD,
        SWAP_ETH_DATA,
        REWARD_IN_LUSD,
      );

      // assert no funds remain held by the strategy
      expect(await lusd.balanceOf(strategy.address)).to.eq('0');
      expect(await lqty.balanceOf(strategy.address)).to.eq('0');
      expect(await ethers.provider.getBalance(strategy.address)).to.eq('0');

      expect(await strategy.investedAssets()).to.eq(
        initialInvestment.add(LQTY_REWARD_IN_LUSD).add(ETH_REWARD_IN_LUSD),
      );
    });

    it("emits 'StrategyReinvested' event", async () => {
      const initialInvestment = parseUnits('10000');
      await ForkHelpers.mintToken(lusd, strategy.address, initialInvestment);
      await strategy.invest();

      await ForkHelpers.mintToken(lqty, strategy.address, EXPECTED_LQTY_REWARD);
      ForkHelpers.setBalance(strategy.address, EXPECTED_ETH_REWARD);

      expect(
        await strategy.reinvest(
          SWAP_TARGET,
          EXPECTED_LQTY_REWARD,
          SWAP_LQTY_DATA,
          EXPECTED_ETH_REWARD,
          SWAP_ETH_DATA,
          REWARD_IN_LUSD,
        ),
      )
        .to.emit(strategy, 'Reinvested')
        .withArgs(LQTY_REWARD_IN_LUSD.add(ETH_REWARD_IN_LUSD));
    });

    it('works if swap data is provided only for LQTY tokens', async () => {
      const initialInvestment = parseUnits('10000');
      await ForkHelpers.mintToken(lusd, strategy.address, initialInvestment);
      await strategy.invest();

      await ForkHelpers.mintToken(lqty, strategy.address, EXPECTED_LQTY_REWARD);
      ForkHelpers.setBalance(strategy.address, EXPECTED_ETH_REWARD);

      await strategy.reinvest(
        SWAP_TARGET,
        EXPECTED_LQTY_REWARD,
        SWAP_LQTY_DATA,
        EXPECTED_ETH_REWARD,
        [],
        LQTY_REWARD_IN_LUSD,
      );

      expect(await lusd.balanceOf(strategy.address)).to.eq('0');
      expect(await lqty.balanceOf(strategy.address)).to.eq('0');
      expect(await ethers.provider.getBalance(strategy.address)).to.eq(
        EXPECTED_ETH_REWARD,
      );

      expect(await strategy.investedAssets()).to.eq(
        initialInvestment.add(LQTY_REWARD_IN_LUSD),
      );
    });

    it('works if swap data is provided only for ETH', async () => {
      const initialInvestment = parseUnits('10000');
      await ForkHelpers.mintToken(lusd, strategy.address, initialInvestment);
      await strategy.invest();

      await ForkHelpers.mintToken(lqty, strategy.address, EXPECTED_LQTY_REWARD);
      ForkHelpers.setBalance(strategy.address, EXPECTED_ETH_REWARD);

      await strategy.reinvest(
        SWAP_TARGET,
        EXPECTED_LQTY_REWARD,
        [],
        EXPECTED_ETH_REWARD,
        SWAP_ETH_DATA,
        ETH_REWARD_IN_LUSD,
      );

      expect(await lqty.balanceOf(strategy.address)).to.eq(
        EXPECTED_LQTY_REWARD,
      );
      expect(await ethers.provider.getBalance(strategy.address)).to.eq('0');
      expect(await strategy.investedAssets()).to.eq(
        initialInvestment.add(ETH_REWARD_IN_LUSD),
      );
    });

    it('works if ETH amount to swap is less than total ETH amount held by the strategy', async () => {
      const initialInvestment = parseUnits('10000');
      await ForkHelpers.mintToken(lusd, strategy.address, initialInvestment);
      await strategy.invest();

      const totalEthAmount = EXPECTED_ETH_REWARD.mul(2);
      ForkHelpers.setBalance(strategy.address, totalEthAmount);

      await strategy.reinvest(
        SWAP_TARGET,
        0,
        [],
        EXPECTED_ETH_REWARD,
        SWAP_ETH_DATA,
        ETH_REWARD_IN_LUSD,
      );

      expect(await ethers.provider.getBalance(strategy.address)).to.eq(
        EXPECTED_ETH_REWARD,
      );
      expect(await strategy.investedAssets()).to.eq(
        initialInvestment.add(ETH_REWARD_IN_LUSD),
      );
    });

    it('works if strategy holds no LQTY tokens', async () => {
      const initialInvestment = parseUnits('10000');
      await ForkHelpers.mintToken(lusd, strategy.address, initialInvestment);
      await strategy.invest();

      // add only ETH to the strategy
      ForkHelpers.setBalance(strategy.address, EXPECTED_ETH_REWARD);

      await strategy.reinvest(
        SWAP_TARGET,
        0,
        SWAP_LQTY_DATA,
        EXPECTED_ETH_REWARD,
        SWAP_ETH_DATA,
        ETH_REWARD_IN_LUSD,
      );

      // assert no funds remain held by the strategy
      expect(await lusd.balanceOf(strategy.address)).to.eq('0');
      expect(await ethers.provider.getBalance(strategy.address)).to.eq('0');

      expect(await strategy.investedAssets()).to.eq(
        initialInvestment.add(ETH_REWARD_IN_LUSD),
      );
    });

    it('works if ETH amount to reinvest is 0 by reinvesting only swapped LQTY tokens', async () => {
      const initialInvestment = parseUnits('10000');
      await ForkHelpers.mintToken(lusd, strategy.address, initialInvestment);
      await strategy.invest();

      // add only LQTY tokens to the strategy
      await ForkHelpers.mintToken(lqty, strategy.address, EXPECTED_LQTY_REWARD);

      await strategy.reinvest(
        SWAP_TARGET,
        EXPECTED_LQTY_REWARD,
        SWAP_LQTY_DATA,
        0,
        SWAP_ETH_DATA,
        LQTY_REWARD_IN_LUSD,
      );

      expect(await lusd.balanceOf(strategy.address)).to.eq('0');
      expect(await lqty.balanceOf(strategy.address)).to.eq('0');

      expect(await strategy.investedAssets()).to.eq(
        initialInvestment.add(LQTY_REWARD_IN_LUSD),
      );
    });

    it('works if ETH swap data is empty by reinvesting only swapped LQTY tokens', async () => {
      const initialInvestment = parseUnits('10000');
      await ForkHelpers.mintToken(lusd, strategy.address, initialInvestment);
      await strategy.invest();

      // add only LQTY tokens to the strategy
      await ForkHelpers.mintToken(lqty, strategy.address, EXPECTED_LQTY_REWARD);

      await strategy.reinvest(
        SWAP_TARGET,
        EXPECTED_LQTY_REWARD,
        SWAP_LQTY_DATA,
        EXPECTED_ETH_REWARD,
        [],
        LQTY_REWARD_IN_LUSD,
      );

      expect(await lusd.balanceOf(strategy.address)).to.eq('0');
      expect(await lqty.balanceOf(strategy.address)).to.eq('0');

      expect(await strategy.investedAssets()).to.eq(
        initialInvestment.add(LQTY_REWARD_IN_LUSD),
      );
    });

    it('fails if LQTY swap data is incorrect', async () => {
      const initialInvestment = parseUnits('10000');
      await ForkHelpers.mintToken(lusd, strategy.address, initialInvestment);
      await strategy.invest();

      await ForkHelpers.mintToken(lqty, strategy.address, EXPECTED_LQTY_REWARD);
      ForkHelpers.setBalance(strategy.address, EXPECTED_ETH_REWARD);

      await expect(
        strategy.reinvest(
          SWAP_TARGET,
          EXPECTED_LQTY_REWARD,
          SWAP_ETH_DATA, // send ETH swap data instead of LQTY swap data
          EXPECTED_ETH_REWARD,
          SWAP_ETH_DATA,
          REWARD_IN_LUSD,
        ),
      ).to.be.revertedWith('StrategyLQTYSwapFailed');
    });

    it('fails if ETH swap data is incorrect', async () => {
      const initialInvestment = parseUnits('10000');
      await ForkHelpers.mintToken(lusd, strategy.address, initialInvestment);
      await strategy.invest();

      await ForkHelpers.mintToken(lqty, strategy.address, EXPECTED_LQTY_REWARD);
      ForkHelpers.setBalance(strategy.address, EXPECTED_ETH_REWARD);

      await expect(
        strategy.reinvest(
          SWAP_TARGET,
          EXPECTED_LQTY_REWARD,
          SWAP_LQTY_DATA,
          EXPECTED_ETH_REWARD,
          SWAP_LQTY_DATA, // send LQTY swap data instead of ETH swap data
          REWARD_IN_LUSD,
        ),
      ).to.be.revertedWith('StrategyETHSwapFailed');
    });

    it("fails if ETH swap amount doesn't match the ETH swap data", async () => {
      const initialInvestment = parseUnits('10000');
      await ForkHelpers.mintToken(lusd, strategy.address, initialInvestment);
      await strategy.invest();

      await ForkHelpers.mintToken(lqty, strategy.address, EXPECTED_LQTY_REWARD);
      ForkHelpers.setBalance(strategy.address, EXPECTED_ETH_REWARD);

      await expect(
        strategy.reinvest(
          SWAP_TARGET,
          EXPECTED_LQTY_REWARD,
          SWAP_LQTY_DATA,
          EXPECTED_ETH_REWARD.div(2), // amount is half of the expected
          SWAP_ETH_DATA, // was obtained for EXPECTED_ETH_REWARD amount
          REWARD_IN_LUSD,
        ),
      ).to.be.revertedWith('StrategyETHSwapFailed');
    });

    it('fails if there is no underlying held by the strategy after the LQTY and ETH swaps', async () => {
      const initialInvestment = parseUnits('10000');
      await ForkHelpers.mintToken(lusd, strategy.address, initialInvestment);
      await strategy.invest();

      await expect(
        strategy.reinvest(
          SWAP_TARGET,
          EXPECTED_LQTY_REWARD,
          [], // empty data for lqty swap
          EXPECTED_ETH_REWARD,
<<<<<<< HEAD
          SWAP_ETH_DATA,
          0,
=======
          [], // empty data for eth swap
>>>>>>> fd02fe4b
        ),
      ).to.be.revertedWith('StrategyNothingToReinvest');
    });

    it('fails on high slippage in the swaps', async () => {
      const initialInvestment = parseUnits('10000');
      await ForkHelpers.mintToken(lusd, strategy.address, initialInvestment);
      await strategy.invest();

      await ForkHelpers.mintToken(lqty, strategy.address, EXPECTED_LQTY_REWARD);
      ForkHelpers.setBalance(strategy.address, EXPECTED_ETH_REWARD);

      await expect(
        strategy.reinvest(
          SWAP_TARGET,
          EXPECTED_LQTY_REWARD,
          SWAP_LQTY_DATA,
          EXPECTED_ETH_REWARD,
          SWAP_ETH_DATA,
          REWARD_IN_LUSD.add(1),
        ),
      ).to.be.revertedWith('StrategyInsufficientOutputAmount');
    });
  });

  describe('#withdrawToVault', () => {
    it('claims rewards and withdraws assets from the stability pool', async () => {
      const troveManagerAddress = await lqtyStabilityPool.troveManager();
      await ForkHelpers.impersonate([troveManagerAddress]);
      const troveManager = await ethers.getSigner(troveManagerAddress);

      await ForkHelpers.mintToken(lusd, strategy.address, parseUnits('10000'));
      await strategy.invest();

      // LQTY issuance (rewards) is time dependent, so we need to advance time here
      await moveForwardTwoWeeks();

      // call offset to generate rewards for liquidity providers
      const lusdDebtToOffset = parseUnits('10000');
      const ethCollateralToAdd = parseUnits('10');
      ForkHelpers.setBalance(troveManager.address, ethCollateralToAdd);

      await lqtyStabilityPool
        .connect(troveManager)
        .offset(lusdDebtToOffset, ethCollateralToAdd);

      expect(
        await lqtyStabilityPool.getDepositorLQTYGain(strategy.address),
      ).to.eq(EXPECTED_LQTY_REWARD);
      expect(
        await lqtyStabilityPool.getDepositorETHGain(strategy.address),
      ).to.eq(EXPECTED_ETH_REWARD);

      expect(await lusd.balanceOf(strategy.address)).to.eq('0');
      expect(await lqty.balanceOf(strategy.address)).to.eq('0');
      expect(await ethers.provider.getBalance(strategy.address)).to.eq('0');

      // this will also claim the rewards from the stability pool
      const amountToWithdraw = parseUnits('5000');
      const tx = await strategy
        .connect(admin)
        .withdrawToVault(amountToWithdraw);

      expect(await lusd.balanceOf(strategy.address)).to.eq('0');
      expect(await lqty.balanceOf(strategy.address)).to.eq(
        EXPECTED_LQTY_REWARD,
      );
      expect(await ethers.provider.getBalance(strategy.address)).to.eq(
        EXPECTED_ETH_REWARD,
      );

      expect(await strategy.investedAssets()).to.eq('4998816139652613137823');
      expect(await lusd.balanceOf(vault.address)).to.eq(amountToWithdraw);
      expect(tx)
        .to.emit(strategy, 'StrategyRewardsClaimed')
        .withArgs(EXPECTED_LQTY_REWARD, EXPECTED_ETH_REWARD);
    });
  });
});<|MERGE_RESOLUTION|>--- conflicted
+++ resolved
@@ -498,12 +498,8 @@
           EXPECTED_LQTY_REWARD,
           [], // empty data for lqty swap
           EXPECTED_ETH_REWARD,
-<<<<<<< HEAD
-          SWAP_ETH_DATA,
+          [], // empty data for eth swap
           0,
-=======
-          [], // empty data for eth swap
->>>>>>> fd02fe4b
         ),
       ).to.be.revertedWith('StrategyNothingToReinvest');
     });
