import type { SignerWithAddress } from '@nomiclabs/hardhat-ethers/signers';
import { BigNumber, utils } from 'ethers';
import { ethers, upgrades } from 'hardhat';
import { expect } from 'chai';
import { time } from '@openzeppelin/test-helpers';

import {
  ForkHelpers,
  generateNewAddress,
  moveForwardTwoWeeks,
  removeDecimals,
} from '../../shared';

import {
  Vault,
  ERC20,
  ERC20__factory,
  IStabilityPool,
  IStabilityPool__factory,
  LiquityStrategy,
} from '../../../typechain';

const { parseUnits } = ethers.utils;

describe('Liquity Strategy (mainnet fork tests)', () => {
  let admin: SignerWithAddress;

  let vault: Vault;
  let lqtyStabilityPool: IStabilityPool;
  let lusd: ERC20;
  let lqty: ERC20;
  let strategy: LiquityStrategy;

  const TWO_WEEKS = time.duration.days(14).toNumber();
  const INVEST_PCT = 10000; // set 100% for test
  const INVESTMENT_FEE_PCT = 0; // set 0% for test
  const TREASURY = generateNewAddress();
  const PERFORMANCE_FEE_PCT = BigNumber.from('0');
  const MANAGER_ROLE = utils.keccak256(utils.toUtf8Bytes('MANAGER_ROLE'));

  // mainnet addresses
  const STABILITY_POOL = '0x66017d22b0f8556afdd19fc67041899eb65a21bb';
  const LUSD = '0x5f98805A4E8be255a32880FDeC7F6728C6568bA0';
  const LQTY = '0x6DEA81C8171D0bA574754EF6F8b412F2Ed88c54D';

  const FORK_BLOCK = 15269696;
  // reward from stability pool received in LQTY tokens
  const EXPECTED_LQTY_REWARD = BigNumber.from('39553740600841980000');
  // reward from stability pool received in ETH
  const EXPECTED_ETH_REWARD = BigNumber.from('1183860347390000');
  // amount of LUSD received for swapping LQTY reward
  const LQTY_REWARD_IN_LUSD = BigNumber.from('35086994728790148965');
  // amount of LUSD received for swapping ETH reward
  const ETH_REWARD_IN_LUSD = BigNumber.from('1905537726156963558');
  // address of the '0x' contract performing the token swap
  const SWAP_TARGET = '0xdef1c0ded9bec7f1a1670819833240f027b25eff';
  // cached response data for swapping LQTY->LUSD from `https://api.0x.org/swap/v1/quote?buyToken=${LUSD}&sellToken=${lqty.address}&sellAmount=${39553740600841980000}` at FORK_BLOCK
  const SWAP_LQTY_DATA =
    '0xd9627aa4000000000000000000000000000000000000000000000000000000000000008000000000000000000000000000000000000000000000000224eb1d830321c860000000000000000000000000000000000000000000000001d9fa402217f685ac000000000000000000000000000000000000000000000000000000000000000000000000000000000000000000000000000000000000000000000000000000030000000000000000000000006dea81c8171d0ba574754ef6f8b412f2ed88c54d000000000000000000000000c02aaa39b223fe8d0a0e5c4f27ead9083c756cc20000000000000000000000005f98805a4e8be255a32880fdec7f6728c6568ba0869584cd00000000000000000000000010000000000000000000000000000000000000110000000000000000000000000000000000000000000000a644841b4262ea7823';
  // cached response data for swapping ETH->LUSD from `https://api.0x.org/swap/v1/quote?buyToken=${LUSD}&sellToken=ETH&sellAmount=${1183860347390000}' at FORK_BLOCK
  const SWAP_ETH_DATA =
    '0xd9627aa40000000000000000000000000000000000000000000000000000000000000080000000000000000000000000000000000000000000000000000434b6f77848300000000000000000000000000000000000000000000000001a2e21b388f4588200000000000000000000000000000000000000000000000000000000000000010000000000000000000000000000000000000000000000000000000000000002000000000000000000000000eeeeeeeeeeeeeeeeeeeeeeeeeeeeeeeeeeeeeeee0000000000000000000000005f98805a4e8be255a32880fdec7f6728c6568ba0869584cd000000000000000000000000100000000000000000000000000000000000001100000000000000000000000000000000000000000000006155a7e2b862ea7824';

  beforeEach(async () => {
    await ForkHelpers.forkToMainnet(FORK_BLOCK);

    [admin] = await ethers.getSigners();

    lqtyStabilityPool = IStabilityPool__factory.connect(STABILITY_POOL, admin);

    lusd = ERC20__factory.connect(LUSD, admin);
    lqty = ERC20__factory.connect(LQTY, admin);

    const VaultFactory = await ethers.getContractFactory('Vault');

    vault = await VaultFactory.deploy(
      lusd.address,
      TWO_WEEKS,
      INVEST_PCT,
      TREASURY,
      admin.address,
      PERFORMANCE_FEE_PCT,
      INVESTMENT_FEE_PCT,
      [],
    );

    const LiquityStrategyFactory = await ethers.getContractFactory(
      'LiquityStrategy',
    );

    const strategyProxy = await upgrades.deployProxy(
      LiquityStrategyFactory,
      [
        vault.address,
        admin.address,
        lqtyStabilityPool.address,
        lqty.address,
        lusd.address,
        admin.address, // keeper
      ],
      {
        kind: 'uups',
      },
    );

    await strategyProxy.deployed();

    strategy = LiquityStrategyFactory.attach(strategyProxy.address);

    await vault.setStrategy(strategy.address);
    strategy.grantRole(MANAGER_ROLE, admin.address);

    lusd.connect(admin).approve(vault.address, ethers.constants.MaxUint256);
  });

  describe('#invest', () => {
    it('deposits underlying from strategy to the stability pool', async () => {
      const amountInvested = parseUnits('1000');
      await ForkHelpers.mintToken(lusd, strategy.address, amountInvested);

      const stabilityPoolInitialBalance = await lusd.balanceOf(
        lqtyStabilityPool.address,
      );

      await strategy.invest();

      expect(await lusd.balanceOf(strategy.address)).to.eq('0');
      expect(await strategy.investedAssets()).to.eq(amountInvested);
      expect(await lusd.balanceOf(lqtyStabilityPool.address)).to.eq(
        stabilityPoolInitialBalance.add(amountInvested),
      );
    });

    it('claims LQTY and ETH gains from the stability pool', async () => {
      const troveManagerAddress = await lqtyStabilityPool.troveManager();
      await ForkHelpers.impersonate([troveManagerAddress]);
      const troveManager = await ethers.getSigner(troveManagerAddress);
      const initialInvestment = parseUnits('10000');
      await ForkHelpers.mintToken(lusd, strategy.address, initialInvestment);
      await strategy.invest();

      // LQTY issuance is time dependent, so we need to advance time here
      await moveForwardTwoWeeks();

      // call offset to generate yield in the stability pool
      const lusdDebtToOffset = parseUnits('10000');
      const ethCollateralToAdd = parseUnits('10');
      ForkHelpers.setBalance(troveManager.address, ethCollateralToAdd);
      // calling offset will rebalance the stability pool by removing LUSD and adding ETH,
      // while also generating LQTY tokens as rewards for the liquidity providers
      await lqtyStabilityPool
        .connect(troveManager)
        .offset(lusdDebtToOffset, ethCollateralToAdd);

      expect(
        await lqtyStabilityPool.getDepositorLQTYGain(strategy.address),
      ).to.eq(EXPECTED_LQTY_REWARD);
      expect(
        await lqtyStabilityPool.getDepositorETHGain(strategy.address),
      ).to.eq(EXPECTED_ETH_REWARD);
      // assert initial balances for the strategy
      expect(await lusd.balanceOf(strategy.address)).to.eq('0');
      expect(await lqty.balanceOf(strategy.address)).to.eq('0');
      expect(await ethers.provider.getBalance(strategy.address)).to.eq('0');

      await ForkHelpers.mintToken(lusd, strategy.address, initialInvestment);
      await strategy.invest();

      expect(await lusd.balanceOf(strategy.address)).to.eq('0');
      expect(await lqty.balanceOf(strategy.address)).to.eq(
        EXPECTED_LQTY_REWARD,
      );
      expect(await ethers.provider.getBalance(strategy.address)).to.eq(
        EXPECTED_ETH_REWARD,
      );
    });
  });

  describe('#harvest', () => {
    it('claims LQTY and ETH gains from the stability pool', async () => {
      const troveManagerAddress = await lqtyStabilityPool.troveManager();
      await ForkHelpers.impersonate([troveManagerAddress]);
      const troveManager = await ethers.getSigner(troveManagerAddress);
      const initialInvestment = parseUnits('10000');
      await ForkHelpers.mintToken(lusd, strategy.address, initialInvestment);
      await strategy.invest();

      // LQTY issuance is time dependent, so we need to advance time here
      await moveForwardTwoWeeks();

      // call offset to generate yield in the stability pool
      const lusdDebtToOffset = parseUnits('10000');
      const ethCollateralToAdd = parseUnits('10');
      ForkHelpers.setBalance(troveManager.address, ethCollateralToAdd);
      // calling offset will rebalance the stability pool by removing LUSD and adding ETH,
      // while also generating LQTY tokens as rewards for the liquidity providers
      await lqtyStabilityPool
        .connect(troveManager)
        .offset(lusdDebtToOffset, ethCollateralToAdd);

      expect(
        await lqtyStabilityPool.getDepositorLQTYGain(strategy.address),
      ).to.eq(EXPECTED_LQTY_REWARD);
      expect(
        await lqtyStabilityPool.getDepositorETHGain(strategy.address),
      ).to.eq(EXPECTED_ETH_REWARD);
      // assert initial balances for the strategy
      expect(await lusd.balanceOf(strategy.address)).to.eq('0');
      expect(await lqty.balanceOf(strategy.address)).to.eq('0');
      expect(await ethers.provider.getBalance(strategy.address)).to.eq('0');

      await strategy.harvest();

      expect(await lusd.balanceOf(strategy.address)).to.eq('0');
      expect(await lqty.balanceOf(strategy.address)).to.eq(
        EXPECTED_LQTY_REWARD,
      );
      expect(await ethers.provider.getBalance(strategy.address)).to.eq(
        EXPECTED_ETH_REWARD,
      );
    });
  });

  describe('#reinvest', () => {
    it('swaps LQTY and ETH already held by the strategy and reinvests all ', async () => {
      const initialInvestment = parseUnits('10000');
      await ForkHelpers.mintToken(lusd, strategy.address, initialInvestment);
      await strategy.invest();

      await ForkHelpers.mintToken(lqty, strategy.address, EXPECTED_LQTY_REWARD);
      ForkHelpers.setBalance(strategy.address, EXPECTED_ETH_REWARD);

      await strategy.reinvest(
        SWAP_TARGET,
        EXPECTED_LQTY_REWARD,
        SWAP_LQTY_DATA,
        EXPECTED_ETH_REWARD,
        SWAP_ETH_DATA,
      );

      // assert no funds remain held by the strategy
      expect(await lusd.balanceOf(strategy.address)).to.eq('0');
      expect(await lqty.balanceOf(strategy.address)).to.eq('0');
      expect(await ethers.provider.getBalance(strategy.address)).to.eq('0');

      expect(await strategy.investedAssets()).to.eq(
        initialInvestment.add(LQTY_REWARD_IN_LUSD).add(ETH_REWARD_IN_LUSD),
      );
    });

    it("emits 'StrategyReinvested' event", async () => {
      const initialInvestment = parseUnits('10000');
      await ForkHelpers.mintToken(lusd, strategy.address, initialInvestment);
      await strategy.invest();

      await ForkHelpers.mintToken(lqty, strategy.address, EXPECTED_LQTY_REWARD);
      ForkHelpers.setBalance(strategy.address, EXPECTED_ETH_REWARD);

      expect(
        await strategy.reinvest(
          SWAP_TARGET,
          EXPECTED_LQTY_REWARD,
          SWAP_LQTY_DATA,
          EXPECTED_ETH_REWARD,
          SWAP_ETH_DATA,
        ),
      )
        .to.emit(strategy, 'Reinvested')
        .withArgs(LQTY_REWARD_IN_LUSD.add(ETH_REWARD_IN_LUSD));
    });

    it('works if swap data is provided only for LQTY tokens', async () => {
      const initialInvestment = parseUnits('10000');
      await ForkHelpers.mintToken(lusd, strategy.address, initialInvestment);
      await strategy.invest();

      await ForkHelpers.mintToken(lqty, strategy.address, EXPECTED_LQTY_REWARD);
      ForkHelpers.setBalance(strategy.address, EXPECTED_ETH_REWARD);

      await strategy.reinvest(
        SWAP_TARGET,
        EXPECTED_LQTY_REWARD,
        SWAP_LQTY_DATA,
        EXPECTED_ETH_REWARD,
        [],
      );

      expect(await lusd.balanceOf(strategy.address)).to.eq('0');
      expect(await lqty.balanceOf(strategy.address)).to.eq('0');
      expect(await ethers.provider.getBalance(strategy.address)).to.eq(
        EXPECTED_ETH_REWARD,
      );

      expect(await strategy.investedAssets()).to.eq(
        initialInvestment.add(LQTY_REWARD_IN_LUSD),
      );
    });

    it('works if swap data is provided only for ETH', async () => {
      const initialInvestment = parseUnits('10000');
      await ForkHelpers.mintToken(lusd, strategy.address, initialInvestment);
      await strategy.invest();

      await ForkHelpers.mintToken(lqty, strategy.address, EXPECTED_LQTY_REWARD);
      ForkHelpers.setBalance(strategy.address, EXPECTED_ETH_REWARD);

      await strategy.reinvest(
        SWAP_TARGET,
        EXPECTED_LQTY_REWARD,
        [],
        EXPECTED_ETH_REWARD,
        SWAP_ETH_DATA,
      );

      expect(await lqty.balanceOf(strategy.address)).to.eq(
        EXPECTED_LQTY_REWARD,
      );
      expect(await ethers.provider.getBalance(strategy.address)).to.eq('0');
      expect(await strategy.investedAssets()).to.eq(
        initialInvestment.add(ETH_REWARD_IN_LUSD),
      );
    });

    it('works if ETH amount to swap is less than total ETH amount held by the strategy', async () => {
      const initialInvestment = parseUnits('10000');
      await ForkHelpers.mintToken(lusd, strategy.address, initialInvestment);
      await strategy.invest();

      const totalEthAmount = EXPECTED_ETH_REWARD.mul(2);
      ForkHelpers.setBalance(strategy.address, totalEthAmount);

      await strategy.reinvest(
        SWAP_TARGET,
        0,
        [],
        EXPECTED_ETH_REWARD,
        SWAP_ETH_DATA,
      );

      expect(await ethers.provider.getBalance(strategy.address)).to.eq(
        EXPECTED_ETH_REWARD,
      );
      expect(await strategy.investedAssets()).to.eq(
        initialInvestment.add(ETH_REWARD_IN_LUSD),
      );
    });

<<<<<<< HEAD
    it('fails if LQTY swap data is incorrect', async () => {
=======
    it('works if strategy holds no LQTY tokens', async () => {
>>>>>>> bc56a1fd
      const initialInvestment = parseUnits('10000');
      await ForkHelpers.mintToken(lusd, strategy.address, initialInvestment);
      await strategy.invest();

      // add only ETH to the strategy
      ForkHelpers.setBalance(strategy.address, EXPECTED_ETH_REWARD);

      await strategy.reinvest(
        SWAP_TARGET,
        0,
        SWAP_LQTY_DATA,
        EXPECTED_ETH_REWARD,
        SWAP_ETH_DATA,
      );

      // assert no funds remain held by the strategy
      expect(await lusd.balanceOf(strategy.address)).to.eq('0');
      expect(await ethers.provider.getBalance(strategy.address)).to.eq('0');

      expect(await strategy.investedAssets()).to.eq(
        initialInvestment.add(ETH_REWARD_IN_LUSD),
      );
    });

<<<<<<< HEAD
    it('fails if ETH swap data is incorrect', async () => {
=======
    it('works if ETH amount to reinvest is 0 by reinvesting only swapped LQTY tokens', async () => {
>>>>>>> bc56a1fd
      const initialInvestment = parseUnits('10000');
      await ForkHelpers.mintToken(lusd, strategy.address, initialInvestment);
      await strategy.invest();

      // add only LQTY tokens to the strategy
      await ForkHelpers.mintToken(lqty, strategy.address, EXPECTED_LQTY_REWARD);

      await strategy.reinvest(
        SWAP_TARGET,
        EXPECTED_LQTY_REWARD,
        SWAP_LQTY_DATA,
        0,
        SWAP_ETH_DATA,
      );

      expect(await lusd.balanceOf(strategy.address)).to.eq('0');
      expect(await lqty.balanceOf(strategy.address)).to.eq('0');

      expect(await strategy.investedAssets()).to.eq(
        initialInvestment.add(LQTY_REWARD_IN_LUSD),
      );
    });

    it('works if ETH swap data is empty by reinvesting only swapped LQTY tokens', async () => {
      const initialInvestment = parseUnits('10000');
      await ForkHelpers.mintToken(lusd, strategy.address, initialInvestment);
      await strategy.invest();

      // add only LQTY tokens to the strategy
      await ForkHelpers.mintToken(lqty, strategy.address, EXPECTED_LQTY_REWARD);

      await strategy.reinvest(
        SWAP_TARGET,
        EXPECTED_LQTY_REWARD,
        SWAP_LQTY_DATA,
        EXPECTED_ETH_REWARD,
        [],
      );

      expect(await lusd.balanceOf(strategy.address)).to.eq('0');
      expect(await lqty.balanceOf(strategy.address)).to.eq('0');

      expect(await strategy.investedAssets()).to.eq(
        initialInvestment.add(LQTY_REWARD_IN_LUSD),
      );
    });

    it('fails if LQTY swap data is incorrect', async () => {
      const initialInvestment = parseUnits('10000');
      await ForkHelpers.mintToken(lusd, strategy.address, initialInvestment);
      await strategy.invest();

      await ForkHelpers.mintToken(lqty, strategy.address, EXPECTED_LQTY_REWARD);
      ForkHelpers.setBalance(strategy.address, EXPECTED_ETH_REWARD);

      await expect(
        strategy.reinvest(
          SWAP_TARGET,
          EXPECTED_LQTY_REWARD,
          SWAP_ETH_DATA, // send ETH swap data instead of LQTY swap data
          EXPECTED_ETH_REWARD,
          SWAP_ETH_DATA,
        ),
      ).to.be.revertedWith('StrategyLQTYSwapFailed');
    });

    it('fails if ETH swap data is incorrect', async () => {
      const initialInvestment = parseUnits('10000');
      await ForkHelpers.mintToken(lusd, strategy.address, initialInvestment);
      await strategy.invest();

      await ForkHelpers.mintToken(lqty, strategy.address, EXPECTED_LQTY_REWARD);
      ForkHelpers.setBalance(strategy.address, EXPECTED_ETH_REWARD);

      await expect(
        strategy.reinvest(
          SWAP_TARGET,
          EXPECTED_LQTY_REWARD,
          SWAP_LQTY_DATA,
          EXPECTED_ETH_REWARD,
          SWAP_LQTY_DATA, // send LQTY swap data instead of ETH swap data
        ),
      ).to.be.revertedWith('StrategyETHSwapFailed');
    });

    it("fails if ETH swap amount doesn't match the ETH swap data", async () => {
      const initialInvestment = parseUnits('10000');
      await ForkHelpers.mintToken(lusd, strategy.address, initialInvestment);
      await strategy.invest();

      await ForkHelpers.mintToken(lqty, strategy.address, EXPECTED_LQTY_REWARD);
      ForkHelpers.setBalance(strategy.address, EXPECTED_ETH_REWARD);

      await expect(
        strategy.reinvest(
          SWAP_TARGET,
          EXPECTED_LQTY_REWARD,
          SWAP_LQTY_DATA,
          EXPECTED_ETH_REWARD.div(2), // amount is half of the expected
          SWAP_ETH_DATA, // was obtained for EXPECTED_ETH_REWARD amount
        ),
      ).to.be.revertedWith('StrategyETHSwapFailed');
    });

    it('fails if there is no underlying held by the strategy after the LQTY and ETH swaps', async () => {
      const initialInvestment = parseUnits('10000');
      await ForkHelpers.mintToken(lusd, strategy.address, initialInvestment);
      await strategy.invest();

      await expect(
        strategy.reinvest(
          SWAP_TARGET,
          EXPECTED_LQTY_REWARD,
          [], // empty data for lqty swap
          EXPECTED_ETH_REWARD,
          [], // empty data for eth swap
        ),
      ).to.be.revertedWith('StrategyNothingToReinvest');
    });
  });

  describe('#withdrawToVault', () => {
    it('claims rewards and withdraws assets from the stability pool', async () => {
      const troveManagerAddress = await lqtyStabilityPool.troveManager();
      await ForkHelpers.impersonate([troveManagerAddress]);
      const troveManager = await ethers.getSigner(troveManagerAddress);

      await ForkHelpers.mintToken(lusd, strategy.address, parseUnits('10000'));
      await strategy.invest();

      // LQTY issuance (rewards) is time dependent, so we need to advance time here
      await moveForwardTwoWeeks();

      // call offset to generate rewards for liquidity providers
      const lusdDebtToOffset = parseUnits('10000');
      const ethCollateralToAdd = parseUnits('10');
      ForkHelpers.setBalance(troveManager.address, ethCollateralToAdd);

      await lqtyStabilityPool
        .connect(troveManager)
        .offset(lusdDebtToOffset, ethCollateralToAdd);

      expect(
        await lqtyStabilityPool.getDepositorLQTYGain(strategy.address),
      ).to.eq(EXPECTED_LQTY_REWARD);
      expect(
        await lqtyStabilityPool.getDepositorETHGain(strategy.address),
      ).to.eq(EXPECTED_ETH_REWARD);

      expect(await lusd.balanceOf(strategy.address)).to.eq('0');
      expect(await lqty.balanceOf(strategy.address)).to.eq('0');
      expect(await ethers.provider.getBalance(strategy.address)).to.eq('0');

      // this will also claim the rewards from the stability pool
      const amountToWithdraw = parseUnits('5000');
      const tx = await strategy
        .connect(admin)
        .withdrawToVault(amountToWithdraw);

      expect(await lusd.balanceOf(strategy.address)).to.eq('0');
      expect(await lqty.balanceOf(strategy.address)).to.eq(
        EXPECTED_LQTY_REWARD,
      );
      expect(await ethers.provider.getBalance(strategy.address)).to.eq(
        EXPECTED_ETH_REWARD,
      );

      const EXPECTED_INVESTED_ASSETS = BigNumber.from('5000736699812217881367');

      expect(await strategy.investedAssets()).to.eq(EXPECTED_INVESTED_ASSETS);
      expect(await lusd.balanceOf(vault.address)).to.eq(amountToWithdraw);
      expect(tx)
        .to.emit(strategy, 'StrategyRewardsClaimed')
        .withArgs(EXPECTED_LQTY_REWARD, EXPECTED_ETH_REWARD);

      //////////////////////////////////////////////////////////////////////////

      // reinvest all the ETH rewards to make the ETH balance of the strategy contract zero
      await strategy.reinvestRewards(SWAP_TARGET, [], SWAP_ETH_DATA);

      expect(await lqty.balanceOf(strategy.address)).to.eq(
        EXPECTED_LQTY_REWARD,
      );
      expect(
        await lqtyStabilityPool.getDepositorETHGain(strategy.address),
      ).to.eq('0');
      expect(await ethers.provider.getBalance(strategy.address)).to.eq('0');

      const actualInvestedAssets = await strategy.investedAssets();

      expect(removeDecimals(actualInvestedAssets)).to.equal(
        removeDecimals(EXPECTED_INVESTED_ASSETS),
      );
    });
  });
});<|MERGE_RESOLUTION|>--- conflicted
+++ resolved
@@ -345,11 +345,8 @@
       );
     });
 
-<<<<<<< HEAD
-    it('fails if LQTY swap data is incorrect', async () => {
-=======
+
     it('works if strategy holds no LQTY tokens', async () => {
->>>>>>> bc56a1fd
       const initialInvestment = parseUnits('10000');
       await ForkHelpers.mintToken(lusd, strategy.address, initialInvestment);
       await strategy.invest();
@@ -374,11 +371,7 @@
       );
     });
 
-<<<<<<< HEAD
-    it('fails if ETH swap data is incorrect', async () => {
-=======
     it('works if ETH amount to reinvest is 0 by reinvesting only swapped LQTY tokens', async () => {
->>>>>>> bc56a1fd
       const initialInvestment = parseUnits('10000');
       await ForkHelpers.mintToken(lusd, strategy.address, initialInvestment);
       await strategy.invest();
