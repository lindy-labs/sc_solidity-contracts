--- conflicted
+++ resolved
@@ -608,22 +608,6 @@
       ).to.be.revertedWith('StrategyMinimumAssetsProtection');
     });
 
-<<<<<<< HEAD
-    it('protects the principal + sponsored amount', async () => {
-      await strategy.setMinPrincipalProtectionPct('11000'); // 110%
-      await addUnderlyingBalance(alice, '10000');
-      await depositToVault(alice, '10000');
-
-      await addUnderlyingBalance(admin, '10000');
-      await vault
-        .connect(admin)
-        .sponsor(
-          underlying.address,
-          parseUnits('10000'),
-          MIN_LOCK_PERIOD,
-          parseUnits('10000'),
-        );
-=======
     it('protects principal + the sponsored amount', async () => {
       const depositAmount = parseUnits('5000');
       const sponsorAmount = parseUnits('5000');
@@ -646,7 +630,6 @@
         MIN_LOCK_PERIOD,
         '99000',
       );
->>>>>>> bb422907
 
       await vault.setInvestPct('9000'); // 90%
       await vault.updateInvested();
@@ -756,22 +739,6 @@
       ).to.be.revertedWith('StrategyMinimumAssetsProtection');
     });
 
-<<<<<<< HEAD
-    it('bypasses principal protection when total underlying assets are less than min protected principal + sponsored amount', async () => {
-      await strategy.setMinPrincipalProtectionPct('12000'); // 120%
-      await addUnderlyingBalance(alice, '10000');
-      await depositToVault(alice, '10000');
-
-      await addUnderlyingBalance(admin, '10000');
-      await vault
-        .connect(admin)
-        .sponsor(
-          underlying.address,
-          parseUnits('10000'),
-          MIN_LOCK_PERIOD,
-          parseUnits('10000'),
-        );
-=======
     it('bypasses min assets protection when total underlying assets are less than principal', async () => {
       const depositAmount = parseUnits('10000');
       const protectedPct = '11500'; // 115%
@@ -781,7 +748,6 @@
       // deposit
       await addUnderlyingBalance(alice, depositAmount);
       await depositToVault(alice, depositAmount);
->>>>>>> bb422907
 
       // sposnor
       await vault.setInvestPct('9000'); // 90%
