--- conflicted
+++ resolved
@@ -1,4 +1,3 @@
-<<<<<<< HEAD
 import type { SignerWithAddress } from "@nomiclabs/hardhat-ethers/signers";
 import { ethers } from "hardhat";
 import { time } from "@openzeppelin/test-helpers";
@@ -182,6 +181,7 @@
       );
       expect(await strategy.ustToken()).to.be.equal(ustToken.address);
       expect(await strategy.aUstToken()).to.be.equal(aUstToken.address);
+      expect(await strategy.hasAssets()).to.be.equal(false);
     });
   });
 
@@ -745,6 +745,99 @@
       expect(await strategy.investedAssets()).to.be.equal(
         aUstBalance.mul(aUstRate).div(AUST_TO_UST_FEED_DECIMALS)
       );
+    });
+  });
+
+  describe("#hasAssets function", () => {
+    it("Return false if nothing invested", async () => {
+      expect(await strategy.hasAssets()).to.be.equal(false);
+    });
+
+    it("Return true if there is pendingDeposits", async () => {
+      await depositVault(utils.parseEther("100"));
+      await registerNewTestOperator();
+      await vault.updateInvested("0x");
+
+      expect(await strategy.hasAssets()).to.be.equal(true);
+    });
+
+    it("Return true if partical redeemed", async () => {
+      await depositVault(utils.parseEther("100"));
+      let operator = await registerNewTestOperator();
+      await vault.updateInvested("0x");
+
+      await notifyDepositReturnAmount(operator, utils.parseEther("90"));
+      await strategy.connect(manager).finishDepositStable(0);
+
+      operator = await registerNewTestOperator();
+      await strategy.connect(manager).initRedeemStable(utils.parseEther("30"));
+      expect(await strategy.hasAssets()).to.be.equal(true);
+
+      await notifyRedeemReturnAmount(operator, utils.parseEther("35"));
+
+      await strategy.connect(manager).finishRedeemStable(0);
+
+      expect(await strategy.hasAssets()).to.be.equal(true);
+    });
+
+    it("Return true if pendingRedeem exist after all redeem initialized", async () => {
+      await depositVault(utils.parseEther("100"));
+      const operator = await registerNewTestOperator();
+      await vault.updateInvested("0x");
+
+      await notifyDepositReturnAmount(operator, utils.parseEther("90"));
+      await strategy.connect(manager).finishDepositStable(0);
+
+      await registerNewTestOperator();
+      await strategy
+        .connect(manager)
+        .initRedeemStable(await aUstToken.balanceOf(strategy.address));
+      expect(await strategy.hasAssets()).to.be.equal(true);
+    });
+
+    it("Return false after all aUST redeemed", async () => {
+      await depositVault(utils.parseEther("100"));
+      let operator = await registerNewTestOperator();
+      await vault.updateInvested("0x");
+
+      await notifyDepositReturnAmount(operator, utils.parseEther("90"));
+      await strategy.connect(manager).finishDepositStable(0);
+
+      operator = await registerNewTestOperator();
+      await strategy
+        .connect(manager)
+        .initRedeemStable(await aUstToken.balanceOf(strategy.address));
+
+      await notifyRedeemReturnAmount(operator, utils.parseEther("105"));
+
+      await strategy.connect(manager).finishRedeemStable(0);
+
+      expect(await strategy.hasAssets()).to.be.equal(false);
+    });
+
+    it("Return true if all aUST redeem finished after new init deposit stable", async () => {
+      await depositVault(utils.parseEther("100"));
+      let operator = await registerNewTestOperator();
+      await vault.updateInvested("0x");
+
+      await notifyDepositReturnAmount(operator, utils.parseEther("90"));
+      await strategy.connect(manager).finishDepositStable(0);
+
+      operator = await registerNewTestOperator();
+      await strategy
+        .connect(manager)
+        .initRedeemStable(await aUstToken.balanceOf(strategy.address));
+
+      await notifyRedeemReturnAmount(operator, utils.parseEther("105"));
+
+      await setAUstRate(utils.parseEther("1.1"));
+      await depositVault(utils.parseEther("50"));
+      await registerNewTestOperator();
+      await vault.updateInvested("0x");
+
+      await strategy.connect(manager).finishRedeemStable(0);
+
+      expect(await strategy.hasAssets()).to.be.equal(true);
     });
   });
 
@@ -801,1056 +894,4 @@
     const aUSTBalance = await aUstToken.balanceOf(strategy.address);
     return aUSTBalance;
   };
-});
-=======
-import type { SignerWithAddress } from "@nomiclabs/hardhat-ethers/signers";
-import { ethers } from "hardhat";
-import { time } from "@openzeppelin/test-helpers";
-import { expect } from "chai";
-import { BigNumber, utils, constants, ContractFactory } from "ethers";
-import {
-  MockChainlinkPriceFeed,
-  Vault,
-  AnchorUSTStrategy,
-  MockEthAnchorRouter,
-  MockERC20,
-} from "../../../typechain";
-import { generateNewAddress } from "../../shared/";
-
-describe("AnchorUSTStrategy", () => {
-  let owner: SignerWithAddress;
-  let alice: SignerWithAddress;
-  let manager: SignerWithAddress;
-  let vault: Vault;
-  let strategy: AnchorUSTStrategy;
-  let mockEthAnchorRouter: MockEthAnchorRouter;
-  let mockAUstUstFeed: MockChainlinkPriceFeed;
-  let ustToken: MockERC20;
-  let aUstToken: MockERC20;
-  let underlying: MockERC20;
-  const TREASURY = generateNewAddress();
-  const AUST_TO_UST_FEED_DECIMALS = utils.parseEther("1");
-  const MIN_LOCK_PERIOD = 1;
-  const twoWeeks = time.duration.days(14).toNumber();
-  const PERFORMANCE_FEE_PCT = BigNumber.from("200");
-  const INVEST_PCT = BigNumber.from("9000");
-  const DENOMINATOR = BigNumber.from("10000");
-
-  const DEFAULT_ADMIN_ROLE = constants.HashZero;
-  const MANAGER_ROLE = utils.keccak256(utils.toUtf8Bytes("MANAGER_ROLE"));
-
-  beforeEach(async () => {
-    [owner, alice, manager] = await ethers.getSigners();
-
-    const MockERC20 = await ethers.getContractFactory("MockERC20");
-    ustToken = await MockERC20.deploy(utils.parseEther("1000000000"));
-    aUstToken = await MockERC20.deploy(utils.parseEther("1000000000"));
-    underlying = ustToken;
-
-    const MockEthAnchorRouterFactory = await ethers.getContractFactory(
-      "MockEthAnchorRouter"
-    );
-    mockEthAnchorRouter = await MockEthAnchorRouterFactory.deploy(
-      ustToken.address,
-      aUstToken.address
-    );
-
-    const MockChainlinkPriceFeedFactory = await ethers.getContractFactory(
-      "MockChainlinkPriceFeed"
-    );
-    mockAUstUstFeed = await MockChainlinkPriceFeedFactory.deploy(18);
-
-    const VaultFactory = await ethers.getContractFactory("Vault");
-    vault = await VaultFactory.deploy(
-      underlying.address,
-      MIN_LOCK_PERIOD,
-      INVEST_PCT,
-      owner.address
-    );
-
-    const AnchorUSTStrategyFactory = await ethers.getContractFactory(
-      "AnchorUSTStrategy"
-    );
-
-    strategy = await AnchorUSTStrategyFactory.deploy(
-      vault.address,
-      TREASURY,
-      mockEthAnchorRouter.address,
-      mockAUstUstFeed.address,
-      ustToken.address,
-      aUstToken.address,
-      PERFORMANCE_FEE_PCT,
-      owner.address
-    );
-
-    await strategy.connect(owner).grantRole(MANAGER_ROLE, manager.address);
-
-    await vault.setStrategy(strategy.address);
-    await underlying
-      .connect(owner)
-      .approve(vault.address, constants.MaxUint256);
-    await aUstToken
-      .connect(owner)
-      .approve(mockEthAnchorRouter.address, constants.MaxUint256);
-    await ustToken
-      .connect(owner)
-      .approve(mockEthAnchorRouter.address, constants.MaxUint256);
-  });
-
-  describe("constructor", () => {
-    let AnchorUSTStrategyFactory: ContractFactory;
-
-    beforeEach(async () => {
-      AnchorUSTStrategyFactory = await ethers.getContractFactory(
-        "AnchorUSTStrategy"
-      );
-    });
-
-    it("Revert if owner is address(0)", async () => {
-      await expect(
-        AnchorUSTStrategyFactory.deploy(
-          vault.address,
-          TREASURY,
-          mockEthAnchorRouter.address,
-          mockAUstUstFeed.address,
-          ustToken.address,
-          aUstToken.address,
-          PERFORMANCE_FEE_PCT,
-          constants.AddressZero
-        )
-      ).to.be.revertedWith("BaseStrategy: owner is 0x");
-    });
-
-    it("Revert if ethAnchorRouter is address(0)", async () => {
-      await expect(
-        AnchorUSTStrategyFactory.deploy(
-          vault.address,
-          TREASURY,
-          constants.AddressZero,
-          mockAUstUstFeed.address,
-          ustToken.address,
-          aUstToken.address,
-          PERFORMANCE_FEE_PCT,
-          owner.address
-        )
-      ).to.be.revertedWith("BaseStrategy: router is 0x");
-    });
-
-    it("Revert if treasury is address(0)", async () => {
-      await expect(
-        AnchorUSTStrategyFactory.deploy(
-          vault.address,
-          constants.AddressZero,
-          mockEthAnchorRouter.address,
-          mockAUstUstFeed.address,
-          ustToken.address,
-          aUstToken.address,
-          PERFORMANCE_FEE_PCT,
-          owner.address
-        )
-      ).to.be.revertedWith("BaseStrategy: treasury is 0x");
-    });
-
-    it("Revert if performance fee is greater than 100%", async () => {
-      await expect(
-        AnchorUSTStrategyFactory.deploy(
-          vault.address,
-          TREASURY,
-          mockEthAnchorRouter.address,
-          mockAUstUstFeed.address,
-          ustToken.address,
-          aUstToken.address,
-          "10001",
-          owner.address
-        )
-      ).to.be.revertedWith("BaseStrategy: invalid performance fee");
-    });
-
-    it("Revert if vault does not have interface", async () => {
-      await expect(
-        AnchorUSTStrategyFactory.deploy(
-          TREASURY,
-          TREASURY,
-          mockEthAnchorRouter.address,
-          mockAUstUstFeed.address,
-          ustToken.address,
-          aUstToken.address,
-          PERFORMANCE_FEE_PCT,
-          owner.address
-        )
-      ).to.be.revertedWith("BaseStrategy: not an IVault");
-    });
-
-    it("Revert if underlying is not ustToken", async () => {
-      const VaultFactory = await ethers.getContractFactory("Vault");
-      vault = await VaultFactory.deploy(
-        aUstToken.address,
-        1,
-        INVEST_PCT,
-        owner.address
-      );
-
-      await expect(
-        AnchorUSTStrategyFactory.deploy(
-          vault.address,
-          TREASURY,
-          mockEthAnchorRouter.address,
-          mockAUstUstFeed.address,
-          ustToken.address,
-          aUstToken.address,
-          PERFORMANCE_FEE_PCT,
-          owner.address
-        )
-      ).to.be.revertedWith("AnchorUSTStrategy: invalid underlying");
-    });
-
-    it("Check initial values", async () => {
-      expect(
-        await strategy.hasRole(DEFAULT_ADMIN_ROLE, owner.address)
-      ).to.be.equal(true);
-      expect(await strategy.hasRole(MANAGER_ROLE, vault.address)).to.be.equal(
-        true
-      );
-      expect(await strategy.treasury()).to.be.equal(TREASURY);
-      expect(await strategy.vault()).to.be.equal(vault.address);
-      expect(await strategy.underlying()).to.be.equal(underlying.address);
-      expect(await strategy.ethAnchorRouter()).to.be.equal(
-        mockEthAnchorRouter.address
-      );
-      expect(await strategy.aUstToUstFeed()).to.be.equal(
-        mockAUstUstFeed.address
-      );
-      expect(await strategy.ustToken()).to.be.equal(ustToken.address);
-      expect(await strategy.aUstToken()).to.be.equal(aUstToken.address);
-      expect(await strategy.perfFeePct()).to.be.equal(PERFORMANCE_FEE_PCT);
-      expect(await strategy.hasAssets()).to.be.equal(false);
-    });
-  });
-
-  describe("#invest function", () => {
-    it("Revert if msg.sender is not manager", async () => {
-      await expect(strategy.connect(alice).invest("0x")).to.be.revertedWith(
-        "BaseStrategy: caller is not manager"
-      );
-    });
-
-    it("Revert if underlying balance is zero", async () => {
-      await expect(strategy.connect(manager).invest("0x")).to.be.revertedWith(
-        "BaseStrategy: no ust exist"
-      );
-    });
-
-    it("Revert if aUST/UST exchange rate is invalid", async () => {
-      const operator0 = generateNewAddress();
-      await mockEthAnchorRouter.addPendingOperator(operator0);
-
-      const amount0 = utils.parseUnits("100", 18);
-      const aUstAmount0 = utils.parseUnits("90", 18);
-      await underlying.connect(owner).transfer(vault.address, amount0);
-      await vault.connect(owner).updateInvested("0x");
-
-      let exchangeRate = amount0.mul(utils.parseEther("1")).div(aUstAmount0);
-      await mockAUstUstFeed.setAnswer(exchangeRate);
-
-      await aUstToken
-        .connect(owner)
-        .approve(mockEthAnchorRouter.address, aUstAmount0);
-      await mockEthAnchorRouter.notifyDepositResult(operator0, aUstAmount0);
-      await strategy.connect(manager).finishDepositStable(0);
-
-      // when price is not positive
-      await mockAUstUstFeed.setLatestRoundData(1, 0, 100, 100, 1);
-      await expect(
-        vault.connect(owner).updateInvested("0x")
-      ).to.be.revertedWith("BaseStrategy: invalid aUST rate");
-
-      // when round id is invalid
-      await mockAUstUstFeed.setLatestRoundData(
-        3,
-        utils.parseEther("1"),
-        100,
-        100,
-        1
-      );
-      await expect(
-        vault.connect(owner).updateInvested("0x")
-      ).to.be.revertedWith("BaseStrategy: invalid aUST rate");
-
-      // when updated time is zero
-      await mockAUstUstFeed.setLatestRoundData(
-        1,
-        utils.parseEther("1"),
-        100,
-        0,
-        1
-      );
-      await expect(
-        vault.connect(owner).updateInvested("0x")
-      ).to.be.revertedWith("BaseStrategy: invalid aUST rate");
-    });
-
-    it("Should init deposit stable with all underlying", async () => {
-      const operator = await registerNewTestOperator();
-
-      let underlyingAmount = utils.parseUnits("100", 18);
-      await depositVault(underlyingAmount);
-
-      let investAmount = underlyingAmount.mul(INVEST_PCT).div(DENOMINATOR);
-
-      expect(await vault.totalUnderlying()).equal(underlyingAmount);
-
-      const tx = await vault.connect(owner).updateInvested("0x");
-
-      expect(await underlying.balanceOf(strategy.address)).equal(0);
-      expect(await strategy.convertedUst()).equal(0);
-      expect(await strategy.pendingDeposits()).equal(investAmount);
-      expect(await strategy.investedAssets()).equal(investAmount);
-      expect(await vault.totalUnderlying()).equal(underlyingAmount);
-      const operation = await strategy.depositOperations(0);
-      expect(operation.operator).equal(operator);
-      expect(operation.amount).equal(investAmount);
-      expect(await strategy.depositOperationLength()).equal(1);
-
-      await expect(tx)
-        .to.emit(strategy, "InitDepositStable")
-        .withArgs(operator, 0, investAmount, investAmount);
-    });
-
-    it("Should be able to init deposit several times", async () => {
-      const operator0 = await registerNewTestOperator();
-
-      let underlyingBalance0 = utils.parseUnits("100", 18);
-      await depositVault(underlyingBalance0);
-
-      let investAmount0 = underlyingBalance0.mul(INVEST_PCT).div(DENOMINATOR);
-
-      await vault.connect(owner).updateInvested("0x");
-
-      const operator1 = await registerNewTestOperator();
-      let underlyingBalance1 = utils.parseUnits("50", 18);
-      await depositVault(underlyingBalance1);
-
-      let investAmount1 = underlyingBalance1
-        .add(underlyingBalance0)
-        .mul(INVEST_PCT)
-        .div(DENOMINATOR)
-        .sub(investAmount0);
-
-      await vault.connect(owner).updateInvested("0x");
-
-      expect(await underlying.balanceOf(strategy.address)).equal(0);
-      expect(await strategy.convertedUst()).equal(0);
-      expect(await strategy.pendingDeposits()).equal(
-        investAmount0.add(investAmount1)
-      );
-      expect(await strategy.investedAssets()).equal(
-        investAmount0.add(investAmount1)
-      );
-      expect(await vault.totalUnderlying()).equal(
-        underlyingBalance0.add(underlyingBalance1)
-      );
-      const operation0 = await strategy.depositOperations(0);
-      expect(operation0.operator).equal(operator0);
-      expect(operation0.amount).equal(investAmount0);
-
-      const operation1 = await strategy.depositOperations(1);
-      expect(operation1.operator).equal(operator1);
-      expect(operation1.amount).equal(investAmount1);
-      expect(await strategy.depositOperationLength()).equal(2);
-    });
-  });
-
-  describe("#finishDepositStable function", () => {
-    let operator0: string;
-    let underlyingAmount0: BigNumber;
-    let investAmount0: BigNumber;
-    let aUstAmount0: BigNumber;
-
-    beforeEach(async () => {
-      operator0 = await registerNewTestOperator();
-
-      underlyingAmount0 = utils.parseUnits("100", 18);
-      aUstAmount0 = utils.parseUnits("80", 18);
-      await depositVault(underlyingAmount0);
-      await vault.connect(owner).updateInvested("0x");
-      investAmount0 = underlyingAmount0.mul(INVEST_PCT).div(DENOMINATOR);
-    });
-
-    it("Revert if msg.sender is not manager", async () => {
-      await expect(
-        strategy.connect(alice).finishDepositStable(0)
-      ).to.be.revertedWith("BaseStrategy: caller is not manager");
-    });
-
-    it("Revert if idx is out of array", async () => {
-      await expect(
-        strategy.connect(manager).finishDepositStable(1)
-      ).to.be.revertedWith("BaseStrategy: not running");
-    });
-
-    it("Revert if no aUST returned", async () => {
-      await expect(
-        strategy.connect(manager).finishDepositStable(0)
-      ).to.be.revertedWith("BaseStrategy: no aUST returned");
-    });
-
-    it("Should finish deposit operation", async () => {
-      let aUstRate = utils.parseEther("1.1");
-      await setAUstRate(aUstRate);
-
-      await notifyDepositReturnAmount(operator0, aUstAmount0);
-      const tx = await strategy.connect(manager).finishDepositStable(0);
-
-      expect(await underlying.balanceOf(strategy.address)).equal(0);
-      expect(await aUstToken.balanceOf(strategy.address)).equal(aUstAmount0);
-      expect(await strategy.investedAssets()).equal(
-        aUstAmount0.mul(aUstRate).div(AUST_TO_UST_FEED_DECIMALS)
-      );
-      expect(await vault.totalUnderlying()).equal(
-        aUstAmount0
-          .mul(aUstRate)
-          .div(AUST_TO_UST_FEED_DECIMALS)
-          .add(underlyingAmount0.sub(investAmount0))
-      );
-
-      expect(await strategy.convertedUst()).equal(investAmount0);
-      expect(await strategy.pendingDeposits()).equal(0);
-      expect(await strategy.depositOperationLength()).equal(0);
-
-      await expect(tx)
-        .to.emit(strategy, "FinishDepositStable")
-        .withArgs(operator0, investAmount0, aUstAmount0);
-    });
-
-    it("Should pop finished operation", async () => {
-      const operator1 = await registerNewTestOperator();
-
-      const underlyingAmount1 = utils.parseUnits("50", 18);
-      await depositVault(underlyingAmount1);
-      await vault.connect(owner).updateInvested("0x");
-
-      let investAmount1 = underlyingAmount1
-        .add(underlyingAmount0)
-        .mul(INVEST_PCT)
-        .div(DENOMINATOR)
-        .sub(investAmount0);
-
-      const aUstAmount1 = utils.parseUnits("50");
-
-      await notifyDepositReturnAmount(operator0, aUstAmount0);
-      await notifyDepositReturnAmount(operator1, aUstAmount1);
-      await strategy.connect(manager).finishDepositStable(0);
-
-      let aUstRate = utils.parseEther("1.1");
-      await setAUstRate(aUstRate);
-
-      expect(await underlying.balanceOf(strategy.address)).equal(0);
-      expect(await aUstToken.balanceOf(strategy.address)).equal(aUstAmount0);
-      expect(await strategy.investedAssets()).equal(
-        aUstAmount0
-          .mul(aUstRate)
-          .div(AUST_TO_UST_FEED_DECIMALS)
-          .add(investAmount1)
-      );
-      expect(await vault.totalUnderlying()).equal(
-        aUstAmount0
-          .mul(aUstRate)
-          .div(AUST_TO_UST_FEED_DECIMALS)
-          .add(underlyingAmount1)
-          .add(underlyingAmount0)
-          .sub(investAmount0)
-      );
-
-      expect(await strategy.convertedUst()).equal(investAmount0);
-      expect(await strategy.pendingDeposits()).equal(investAmount1);
-      expect(await strategy.depositOperationLength()).equal(1);
-
-      const operation0 = await strategy.depositOperations(0);
-      expect(operation0.operator).equal(operator1);
-      expect(operation0.amount).equal(investAmount1);
-    });
-  });
-
-  describe("#initRedeemStable function", () => {
-    let underlyingAmount0: BigNumber;
-    let aUstAmount0: BigNumber;
-
-    beforeEach(async () => {
-      const operator = await registerNewTestOperator();
-
-      underlyingAmount0 = utils.parseUnits("100", 18);
-      aUstAmount0 = utils.parseUnits("80", 18);
-      await depositVault(underlyingAmount0);
-      await vault.connect(owner).updateInvested("0x");
-
-      await notifyDepositReturnAmount(operator, aUstAmount0);
-      await strategy.connect(manager).finishDepositStable(0);
-    });
-
-    it("Revert if msg.sender is not manager", async () => {
-      await expect(
-        strategy.connect(alice).initRedeemStable(aUstAmount0)
-      ).to.be.revertedWith("BaseStrategy: caller is not manager");
-    });
-
-    it("Revert if amount is 0", async () => {
-      await expect(
-        strategy.connect(manager).initRedeemStable(0)
-      ).to.be.revertedWith("BaseStrategy: amount 0");
-    });
-
-    it("Should init redeem operation", async () => {
-      let aUstRate = utils.parseEther("1.1");
-      await setAUstRate(aUstRate);
-
-      const operator = await registerNewTestOperator();
-      const redeemAmount = utils.parseUnits("50", 18);
-
-      const tx = await strategy.connect(manager).initRedeemStable(redeemAmount);
-
-      expect(await underlying.balanceOf(strategy.address)).equal(0);
-      expect(await aUstToken.balanceOf(strategy.address)).equal(
-        aUstAmount0.sub(redeemAmount)
-      );
-      expect(await strategy.pendingRedeems()).equal(redeemAmount);
-      expect(await strategy.investedAssets()).equal(
-        aUstAmount0.mul(aUstRate).div(AUST_TO_UST_FEED_DECIMALS)
-      );
-      const operation = await strategy.redeemOperations(0);
-      expect(operation.operator).equal(operator);
-      expect(operation.amount).equal(redeemAmount);
-      expect(await strategy.redeemOperationLength()).equal(1);
-
-      await expect(tx)
-        .to.emit(strategy, "InitRedeemStable")
-        .withArgs(operator, redeemAmount);
-    });
-
-    it("Should be able to init redeem several times", async () => {
-      let aUstRate = utils.parseEther("1.1");
-      await setAUstRate(aUstRate);
-
-      const operator0 = await registerNewTestOperator();
-      const redeemAmount0 = utils.parseUnits("50", 18);
-      await strategy.connect(manager).initRedeemStable(redeemAmount0);
-
-      const operator1 = await registerNewTestOperator();
-      const redeemAmount1 = utils.parseUnits("20", 18);
-      await strategy.connect(manager).initRedeemStable(redeemAmount1);
-      expect(await underlying.balanceOf(strategy.address)).equal(0);
-      expect(await aUstToken.balanceOf(strategy.address)).equal(
-        aUstAmount0.sub(redeemAmount0).sub(redeemAmount1)
-      );
-      expect(await strategy.pendingRedeems()).equal(
-        redeemAmount0.add(redeemAmount1)
-      );
-      expect(await strategy.investedAssets()).equal(
-        aUstAmount0.mul(aUstRate).div(AUST_TO_UST_FEED_DECIMALS)
-      );
-      const operation0 = await strategy.redeemOperations(0);
-      expect(operation0.operator).equal(operator0);
-      expect(operation0.amount).equal(redeemAmount0);
-
-      const operation1 = await strategy.redeemOperations(1);
-      expect(operation1.operator).equal(operator1);
-      expect(operation1.amount).equal(redeemAmount1);
-
-      expect(await strategy.redeemOperationLength()).equal(2);
-    });
-  });
-
-  describe("#finishRedeemStable function", () => {
-    let operator0: string;
-    let underlyingAmount0: BigNumber;
-    let aUstAmount0: BigNumber;
-    let redeemAmount0: BigNumber;
-    let investAmount0: BigNumber;
-
-    beforeEach(async () => {
-      operator0 = await registerNewTestOperator();
-
-      underlyingAmount0 = utils.parseUnits("100", 18);
-      investAmount0 = underlyingAmount0.mul(INVEST_PCT).div(DENOMINATOR);
-      aUstAmount0 = utils.parseUnits("80", 18);
-      await depositVault(underlyingAmount0);
-      await vault.connect(owner).updateInvested("0x");
-
-      await notifyDepositReturnAmount(operator0, aUstAmount0);
-      await strategy.connect(manager).finishDepositStable(0);
-
-      operator0 = await registerNewTestOperator();
-
-      redeemAmount0 = utils.parseUnits("50", 18);
-      await strategy.connect(manager).initRedeemStable(redeemAmount0);
-    });
-
-    it("Revert if msg.sender is not manager", async () => {
-      await expect(
-        strategy.connect(alice).finishRedeemStable(0)
-      ).to.be.revertedWith("BaseStrategy: caller is not manager");
-    });
-
-    it("Revert if idx is out of array", async () => {
-      await expect(
-        strategy.connect(manager).finishRedeemStable(1)
-      ).to.be.revertedWith("BaseStrategy: not running");
-    });
-
-    it("Revert if 0 UST redeemed", async () => {
-      await expect(
-        strategy.connect(manager).finishRedeemStable(0)
-      ).to.be.revertedWith("BaseStrategy: nothing redeemed");
-    });
-
-    it("Should finish redeem operation", async () => {
-      let aUstRate = utils.parseEther("1.1");
-      await setAUstRate(aUstRate);
-
-      let redeemedUSTAmount0 = utils.parseUnits("55", 18);
-      await notifyRedeemReturnAmount(operator0, redeemedUSTAmount0);
-
-      const tx = await strategy.connect(manager).finishRedeemStable(0);
-
-      expect(await aUstToken.balanceOf(strategy.address)).equal(
-        aUstAmount0.sub(redeemAmount0)
-      );
-      expect(await strategy.pendingRedeems()).equal(0);
-      expect(await strategy.investedAssets()).equal(
-        aUstAmount0
-          .sub(redeemAmount0)
-          .mul(aUstRate)
-          .div(AUST_TO_UST_FEED_DECIMALS)
-      );
-      expect(await vault.totalUnderlying()).equal(
-        aUstAmount0
-          .sub(redeemAmount0)
-          .mul(aUstRate)
-          .div(AUST_TO_UST_FEED_DECIMALS)
-          .add(redeemedUSTAmount0)
-          .add(underlyingAmount0)
-          .sub(investAmount0)
-      );
-
-      expect(await strategy.redeemOperationLength()).equal(0);
-
-      await expect(tx)
-        .to.emit(strategy, "FinishRedeemStable")
-        .withArgs(
-          operator0,
-          redeemAmount0,
-          redeemedUSTAmount0,
-          redeemedUSTAmount0
-        );
-    });
-
-    it("Should pop finished operation", async () => {
-      let aUstRate = utils.parseEther("1.1");
-      await setAUstRate(aUstRate);
-
-      let redeemedUSTAmount0 = utils.parseUnits("55", 18);
-      await notifyRedeemReturnAmount(operator0, redeemedUSTAmount0);
-
-      let redeemAmount1 = utils.parseUnits("10", 18);
-      const operator1 = await registerNewTestOperator();
-      await strategy.connect(manager).initRedeemStable(redeemAmount1);
-
-      await strategy.connect(manager).finishRedeemStable(0);
-
-      expect(await aUstToken.balanceOf(strategy.address)).equal(
-        aUstAmount0.sub(redeemAmount0).sub(redeemAmount1)
-      );
-      expect(await strategy.pendingRedeems()).equal(redeemAmount1);
-      expect(await strategy.investedAssets()).equal(
-        aUstAmount0
-          .sub(redeemAmount0)
-          .mul(aUstRate)
-          .div(AUST_TO_UST_FEED_DECIMALS)
-      );
-
-      expect(await strategy.redeemOperationLength()).equal(1);
-      const operation = await strategy.redeemOperations(0);
-      expect(operation.operator).equal(operator1);
-      expect(operation.amount).equal(redeemAmount1);
-    });
-
-    it("Should send performace fee if there is yield", async () => {
-      let aUstRate = utils.parseEther("1.1");
-      await setAUstRate(aUstRate);
-
-      let redeemedUSTAmount0 = utils.parseUnits("60", 18);
-      await notifyRedeemReturnAmount(operator0, redeemedUSTAmount0);
-
-      const vaultBalanceBefore = await underlying.balanceOf(vault.address);
-      const tx = await strategy.connect(manager).finishRedeemStable(0);
-      const yieldAmount = redeemedUSTAmount0.sub(
-        investAmount0.mul(redeemAmount0).div(aUstAmount0)
-      );
-      const perfFee = yieldAmount.mul(PERFORMANCE_FEE_PCT).div(DENOMINATOR);
-      expect(tx).to.emit(strategy, "PerfFeeClaimed").withArgs(perfFee);
-
-      expect(await ustToken.balanceOf(TREASURY)).equal(perfFee);
-
-      expect(await aUstToken.balanceOf(strategy.address)).equal(
-        aUstAmount0.sub(redeemAmount0)
-      );
-      expect(await strategy.pendingRedeems()).equal(0);
-      expect(await strategy.investedAssets()).equal(
-        aUstAmount0
-          .sub(redeemAmount0)
-          .mul(aUstRate)
-          .div(AUST_TO_UST_FEED_DECIMALS)
-      );
-      expect(await underlying.balanceOf(strategy.address)).equal(0);
-      expect(await underlying.balanceOf(vault.address)).equal(
-        vaultBalanceBefore.add(redeemedUSTAmount0.sub(perfFee))
-      );
-
-      expect(await strategy.redeemOperationLength()).equal(0);
-    });
-  });
-
-  describe("#withdrawAllToVault function", () => {
-    const underlyingAmount0 = utils.parseUnits("100", 18);
-    const aUstAmount0 = utils.parseUnits("80", 18);
-
-    beforeEach(async () => {
-      const operator0 = await registerNewTestOperator();
-
-      await depositVault(underlyingAmount0);
-      await vault.connect(owner).updateInvested("0x");
-
-      await notifyDepositReturnAmount(operator0, aUstAmount0);
-      await strategy.connect(manager).finishDepositStable(0);
-    });
-
-    it("Revert if msg.sender is not manager", async () => {
-      await expect(
-        strategy.connect(alice).withdrawAllToVault()
-      ).to.be.revertedWith("BaseStrategy: caller is not manager");
-    });
-
-    it("Should init redeem all aUST", async () => {
-      let aUstRate = utils.parseEther("1.1");
-      await setAUstRate(aUstRate);
-
-      const operator = await registerNewTestOperator();
-
-      const tx = await strategy.connect(manager).withdrawAllToVault();
-
-      expect(await underlying.balanceOf(strategy.address)).equal(0);
-      expect(await aUstToken.balanceOf(strategy.address)).equal(0);
-      expect(await strategy.pendingRedeems()).equal(aUstAmount0);
-
-      const operation = await strategy.redeemOperations(0);
-      expect(operation.operator).equal(operator);
-      expect(operation.amount).equal(aUstAmount0);
-      expect(await strategy.redeemOperationLength()).equal(1);
-
-      await expect(tx)
-        .to.emit(strategy, "InitRedeemStable")
-        .withArgs(operator, aUstAmount0);
-    });
-  });
-
-  describe("#setPerfFeePct function", () => {
-    it("Revert if msg.sender is not admin", async () => {
-      await expect(
-        strategy.connect(alice).setPerfFeePct("100")
-      ).to.be.revertedWith("BaseStrategy: caller is not admin");
-    });
-
-    it("Revert if pct is greater than 100%", async () => {
-      await expect(
-        strategy
-          .connect(owner)
-          .setPerfFeePct(DENOMINATOR.add(BigNumber.from("1")))
-      ).to.be.revertedWith("BaseStrategy: invalid performance fee");
-    });
-
-    it("Should set invest percentage all by owner", async () => {
-      expect(await strategy.perfFeePct()).equal(PERFORMANCE_FEE_PCT);
-      const tx = await strategy.connect(owner).setPerfFeePct("100");
-      expect(await strategy.perfFeePct()).equal(100);
-
-      await expect(tx).to.emit(strategy, "PerfFeePctUpdated").withArgs("100");
-    });
-  });
-
-  describe("#currentPerformanceFee function", () => {
-    let underlyingAmount = utils.parseEther("100");
-    let aUstAmount = utils.parseEther("80");
-    let convertedUst: BigNumber;
-    let aUstBalance: BigNumber;
-
-    it("Return 0 if no UST deposited", async () => {
-      expect(await strategy.currentPerformanceFee()).to.be.equal(0);
-    });
-
-    it("Return 0 if there is a loss", async () => {
-      [convertedUst, aUstBalance] = await depositAndInvest(
-        underlyingAmount,
-        aUstAmount
-      );
-
-      await setAUstRate(utils.parseEther("1.12"));
-
-      expect(await strategy.currentPerformanceFee()).to.be.equal(0);
-    });
-
-    it("Return correct performance fee if there is some yield", async () => {
-      [convertedUst, aUstBalance] = await depositAndInvest(
-        underlyingAmount,
-        aUstAmount
-      );
-
-      const aUstRate = utils.parseEther("1.13");
-      await setAUstRate(aUstRate);
-
-      const ustValue = aUstAmount.mul(aUstRate).div(AUST_TO_UST_FEED_DECIMALS);
-
-      console.log(
-        "Performance fee: ",
-        utils.formatUnits(
-          ustValue.sub(convertedUst).mul(PERFORMANCE_FEE_PCT).div(DENOMINATOR),
-          18
-        )
-      );
-      expect(await strategy.currentPerformanceFee()).to.be.equal(
-        ustValue.sub(convertedUst).mul(PERFORMANCE_FEE_PCT).div(DENOMINATOR)
-      );
-    });
-
-    it("Return correct performance fee when there is pending redeem", async () => {
-      [convertedUst, aUstBalance] = await depositAndInvest(
-        underlyingAmount,
-        aUstAmount
-      );
-
-      await registerNewTestOperator();
-      await strategy.connect(manager).initRedeemStable(utils.parseEther("20"));
-
-      const aUstRate = utils.parseEther("1.13");
-      await setAUstRate(aUstRate);
-
-      const ustValue = aUstAmount.mul(aUstRate).div(AUST_TO_UST_FEED_DECIMALS);
-
-      console.log(
-        "Performance fee: ",
-        utils.formatUnits(
-          ustValue.sub(convertedUst).mul(PERFORMANCE_FEE_PCT).div(DENOMINATOR),
-          18
-        )
-      );
-      expect(await strategy.currentPerformanceFee()).to.be.equal(
-        ustValue.sub(convertedUst).mul(PERFORMANCE_FEE_PCT).div(DENOMINATOR)
-      );
-    });
-  });
-
-  describe("#investedAssets function", () => {
-    let underlyingAmount = utils.parseEther("100");
-    let aUstAmount = utils.parseEther("80");
-    let convertedUst: BigNumber;
-    let aUstBalance: BigNumber;
-
-    it("Return 0 if no UST deposited", async () => {
-      expect(await strategy.investedAssets()).to.be.equal(0);
-    });
-
-    it("Include pending deposits", async () => {
-      await depositVault(underlyingAmount);
-      await registerNewTestOperator();
-      await vault.updateInvested("0x");
-
-      expect(await strategy.investedAssets()).to.be.equal(
-        underlyingAmount.mul(INVEST_PCT).div(DENOMINATOR)
-      );
-    });
-
-    it("Subtract performance fee from invested assets", async () => {
-      [convertedUst, aUstBalance] = await depositAndInvest(
-        underlyingAmount,
-        aUstAmount
-      );
-
-      const aUstRate = utils.parseEther("1.13");
-      await setAUstRate(aUstRate);
-
-      expect(await strategy.investedAssets()).to.be.equal(
-        aUstBalance
-          .mul(aUstRate)
-          .div(AUST_TO_UST_FEED_DECIMALS)
-          .sub(await strategy.currentPerformanceFee())
-      );
-    });
-
-    it("Return correct investAssets when there is pending redeem", async () => {
-      [convertedUst, aUstBalance] = await depositAndInvest(
-        underlyingAmount,
-        aUstAmount
-      );
-
-      await registerNewTestOperator();
-      await strategy.connect(manager).initRedeemStable(utils.parseEther("20"));
-
-      const aUstRate = utils.parseEther("1.13");
-      await setAUstRate(aUstRate);
-
-      expect(await strategy.investedAssets()).to.be.equal(
-        aUstBalance
-          .mul(aUstRate)
-          .div(AUST_TO_UST_FEED_DECIMALS)
-          .sub(await strategy.currentPerformanceFee())
-      );
-    });
-  });
-
-  describe("#hasAssets function", () => {
-    it("Return false if nothing invested", async () => {
-      expect(await strategy.hasAssets()).to.be.equal(false);
-    });
-
-    it("Return true if there is pendingDeposits", async () => {
-      await depositVault(utils.parseEther("100"));
-      await registerNewTestOperator();
-      await vault.updateInvested("0x");
-
-      expect(await strategy.hasAssets()).to.be.equal(true);
-    });
-
-    it("Return true if partical redeemed", async () => {
-      await depositVault(utils.parseEther("100"));
-      let operator = await registerNewTestOperator();
-      await vault.updateInvested("0x");
-
-      await notifyDepositReturnAmount(operator, utils.parseEther("90"));
-      await strategy.connect(manager).finishDepositStable(0);
-
-      operator = await registerNewTestOperator();
-      await strategy.connect(manager).initRedeemStable(utils.parseEther("30"));
-      expect(await strategy.hasAssets()).to.be.equal(true);
-
-      await notifyRedeemReturnAmount(operator, utils.parseEther("35"));
-
-      await strategy.connect(manager).finishRedeemStable(0);
-
-      expect(await strategy.hasAssets()).to.be.equal(true);
-    });
-
-    it("Return true if pendingRedeem exist after all redeem initialized", async () => {
-      await depositVault(utils.parseEther("100"));
-      const operator = await registerNewTestOperator();
-      await vault.updateInvested("0x");
-
-      await notifyDepositReturnAmount(operator, utils.parseEther("90"));
-      await strategy.connect(manager).finishDepositStable(0);
-
-      await registerNewTestOperator();
-      await strategy
-        .connect(manager)
-        .initRedeemStable(await aUstToken.balanceOf(strategy.address));
-      expect(await strategy.hasAssets()).to.be.equal(true);
-    });
-
-    it("Return false after all aUST redeemed", async () => {
-      await depositVault(utils.parseEther("100"));
-      let operator = await registerNewTestOperator();
-      await vault.updateInvested("0x");
-
-      await notifyDepositReturnAmount(operator, utils.parseEther("90"));
-      await strategy.connect(manager).finishDepositStable(0);
-
-      operator = await registerNewTestOperator();
-      await strategy
-        .connect(manager)
-        .initRedeemStable(await aUstToken.balanceOf(strategy.address));
-
-      await notifyRedeemReturnAmount(operator, utils.parseEther("105"));
-
-      await strategy.connect(manager).finishRedeemStable(0);
-
-      expect(await strategy.hasAssets()).to.be.equal(false);
-    });
-
-    it("Return true if all aUST redeem finished after new init deposit stable", async () => {
-      await depositVault(utils.parseEther("100"));
-      let operator = await registerNewTestOperator();
-      await vault.updateInvested("0x");
-
-      await notifyDepositReturnAmount(operator, utils.parseEther("90"));
-      await strategy.connect(manager).finishDepositStable(0);
-
-      operator = await registerNewTestOperator();
-      await strategy
-        .connect(manager)
-        .initRedeemStable(await aUstToken.balanceOf(strategy.address));
-
-      await notifyRedeemReturnAmount(operator, utils.parseEther("105"));
-
-      await setAUstRate(utils.parseEther("1.1"));
-      await depositVault(utils.parseEther("50"));
-      await registerNewTestOperator();
-      await vault.updateInvested("0x");
-
-      await strategy.connect(manager).finishRedeemStable(0);
-
-      expect(await strategy.hasAssets()).to.be.equal(true);
-    });
-  });
-
-  // Test helpers
-  const registerNewTestOperator = async (): Promise<string> => {
-    const operator = generateNewAddress();
-    await mockEthAnchorRouter.addPendingOperator(operator);
-    return operator;
-  };
-
-  const depositVault = async (amount: BigNumber) => {
-    await vault.connect(owner).deposit({
-      amount,
-      claims: [
-        {
-          pct: DENOMINATOR,
-          beneficiary: owner.address,
-          data: "0x",
-        },
-      ],
-      lockDuration: twoWeeks,
-    });
-  };
-
-  const notifyDepositReturnAmount = async (
-    operator: string,
-    amount: BigNumber
-  ) => {
-    await mockEthAnchorRouter.notifyDepositResult(operator, amount);
-  };
-
-  const notifyRedeemReturnAmount = async (
-    operator: string,
-    amount: BigNumber
-  ) => {
-    await mockEthAnchorRouter.notifyRedeemResult(operator, amount);
-  };
-
-  const setAUstRate = async (rate: BigNumber) => {
-    await mockAUstUstFeed.setLatestRoundData(1, rate, 1000, 1000, 1);
-  };
-
-  const depositAndInvest = async (
-    underlyingAmount: BigNumber,
-    aUstAmount: BigNumber
-  ): Promise<BigNumber[]> => {
-    const operator = await registerNewTestOperator();
-    await depositVault(underlyingAmount);
-    await vault.updateInvested("0x");
-
-    await notifyDepositReturnAmount(operator, aUstAmount);
-    await strategy.connect(manager).finishDepositStable(0);
-
-    const aUSTBalance = await aUstToken.balanceOf(strategy.address);
-    const convertedUst = await strategy.convertedUst();
-    return [convertedUst, aUSTBalance];
-  };
-});
->>>>>>> 85f350a2
+});