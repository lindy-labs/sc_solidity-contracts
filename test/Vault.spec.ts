import type { SignerWithAddress } from "@nomiclabs/hardhat-ethers/signers";
import { time } from "@openzeppelin/test-helpers";
<<<<<<< HEAD
import { Contract, utils, BigNumber, constants } from "ethers";
=======
import { Contract, BigNumber, utils } from "ethers";
>>>>>>> 85f350a2
import { ethers } from "hardhat";
import { expect } from "chai";

import {
  Vault,
  MockERC20,
  Depositors,
  Claimers,
  AnchorUSTStrategy,
  Vault__factory,
  Claimers__factory,
  Depositors__factory,
} from "../typechain";

import { depositParams, claimParams } from "./shared/factories";
import {
  getLastBlockTimestamp,
  moveForwardTwoWeeks,
  SHARES_MULTIPLIER,
  generateNewAddress,
  getRoleErrorMsg,
  arrayFromTo,
} from "./shared";

const { parseUnits } = ethers.utils;

describe("Vault", () => {
  let owner: SignerWithAddress;
  let alice: SignerWithAddress;
  let bob: SignerWithAddress;
  let carol: SignerWithAddress;

  let mockEthAnchorRouter: Contract;
  let mockAUstUstFeed: Contract;

  let underlying: MockERC20;
  let aUstToken: Contract;
  let vault: Vault;
  let depositors: Depositors;
  let claimers: Claimers;
  let strategy: AnchorUSTStrategy;
  const TWO_WEEKS = BigNumber.from(time.duration.days(14).toNumber());
  const TREASURY = generateNewAddress();
  const PERFORMANCE_FEE_PCT = BigNumber.from("200");
  const INVEST_PCT = BigNumber.from("9000");
  const DENOMINATOR = BigNumber.from("10000");

  const DEFAULT_ADMIN_ROLE = constants.HashZero;
  const INVESTOR_ROLE = utils.keccak256(utils.toUtf8Bytes("INVESTOR_ROLE"));
  const HARVESTOR_ROLE = utils.keccak256(utils.toUtf8Bytes("HARVESTOR_ROLE"));

  beforeEach(async () => {
    [owner, alice, bob, carol] = await ethers.getSigners();

    let MockERC20 = await ethers.getContractFactory("MockERC20");
    let Vault = await ethers.getContractFactory("Vault");
    let MockStrategy = await ethers.getContractFactory("MockStrategy");

    underlying = await MockERC20.deploy(utils.parseEther("1000000000"));
    aUstToken = await MockERC20.deploy(utils.parseEther("1000000000"));

    const MockEthAnchorRouterFactory = await ethers.getContractFactory(
      "MockEthAnchorRouter"
    );
    mockEthAnchorRouter = await MockEthAnchorRouterFactory.deploy(
      underlying.address,
      aUstToken.address
    );

    const MockChainlinkPriceFeedFactory = await ethers.getContractFactory(
      "MockChainlinkPriceFeed"
    );
    mockAUstUstFeed = await MockChainlinkPriceFeedFactory.deploy(18);

    vault = await Vault.deploy(
      underlying.address,
      TWO_WEEKS,
      INVEST_PCT,
      TREASURY,
      owner.address,
      PERFORMANCE_FEE_PCT
    );

    strategy = await MockStrategy.deploy(
      vault.address,
      mockEthAnchorRouter.address,
      mockAUstUstFeed.address,
      underlying.address,
      aUstToken.address
    );

    depositors = Depositors__factory.connect(await vault.depositors(), owner);
    claimers = Claimers__factory.connect(await vault.claimers(), owner);
  });

  describe("codearena", () => {
    describe("issue #125", () => {
      beforeEach(async () => {
        await addUnderlyingBalance(alice, "1000");

        await vault.connect(alice).deposit(
          depositParams.build({
            amount: parseUnits("1000"),
            claims: arrayFromTo(1, 100).map(() =>
              claimParams.percent(1).to(bob.address).build()
            ),
          })
        );

        await moveForwardTwoWeeks();
      });

      it("works with a single withdraw", async () => {
        await vault.connect(alice).withdraw(alice.address, arrayFromTo(0, 98));

        expect(await underlying.balanceOf(alice.address)).to.eq(
          parseUnits("990")
        );

        expect(await vault.sharesOf(1)).to.eq(
          parseUnits("10").mul(SHARES_MULTIPLIER)
        );
      });

      it("works with multiple withdraws", async () => {
        await Promise.all(
          arrayFromTo(0, 98).map((i) =>
            vault.connect(alice).withdraw(alice.address, [i])
          )
        );

        expect(await underlying.balanceOf(alice.address)).to.eq(
          parseUnits("990")
        );
        expect(await vault.sharesOf(1)).to.eq(
          parseUnits("10").mul(SHARES_MULTIPLIER)
        );
      });
    });

    describe("issue #52", () => {
      it("works with irregular amounts without losing precision", async () => {
        await addUnderlyingBalance(alice, "1000");

        await vault.connect(alice).deposit(
          depositParams.build({
            amount: 11,
            claims: [
              claimParams.percent(50).to(alice.address).build(),
              claimParams.percent(50).to(bob.address).build(),
            ],
          })
        );

        expect((await vault.deposits(0)).amount).to.equal(5);
        expect((await vault.deposits(1)).amount).to.equal(6);
      });
    });
  });

  describe("constructor", () => {
    let VaultFactory: Vault__factory;

    beforeEach(async () => {
      VaultFactory = await ethers.getContractFactory("Vault");
    });

    it("Revert if underlying is address(0)", async () => {
      await expect(
        VaultFactory.deploy(
          constants.AddressZero,
          TWO_WEEKS,
          INVEST_PCT,
          TREASURY,
          owner.address,
          PERFORMANCE_FEE_PCT
        )
      ).to.be.revertedWith("Vault: underlying cannot be 0x0");
    });

    it("Revert if min lock period is zero", async () => {
      await expect(
        VaultFactory.deploy(
          underlying.address,
          0,
          INVEST_PCT,
          TREASURY,
          owner.address,
          PERFORMANCE_FEE_PCT
        )
      ).to.be.revertedWith("Vault: minLockPeriod cannot be 0");
    });

    it("Revert if invest percentage is greater than 100%", async () => {
      await expect(
        VaultFactory.deploy(
          underlying.address,
          TWO_WEEKS,
          DENOMINATOR.add(BigNumber.from("1")),
          TREASURY,
          owner.address,
          PERFORMANCE_FEE_PCT
        )
      ).to.be.revertedWith("Vault: invalid investPerc");
    });

    it("Revert if performance fee percentage is greater than 100%", async () => {
      await expect(
        VaultFactory.deploy(
          underlying.address,
          TWO_WEEKS,
          INVEST_PCT,
          TREASURY,
          owner.address,
          DENOMINATOR.add(BigNumber.from("1"))
        )
      ).to.be.revertedWith("Vault: invalid performance fee");
    });

    it("Revert if treasury is address(0)", async () => {
      await expect(
        VaultFactory.deploy(
          underlying.address,
          TWO_WEEKS,
          INVEST_PCT,
          constants.AddressZero,
          owner.address,
          PERFORMANCE_FEE_PCT
        )
      ).to.be.revertedWith("Vault: treasury cannot be 0x0");
    });

    it("Revert if owner is address(0)", async () => {
      await expect(
        VaultFactory.deploy(
          underlying.address,
          TWO_WEEKS,
          INVEST_PCT,
          TREASURY,
          constants.AddressZero,
          PERFORMANCE_FEE_PCT
        )
      ).to.be.revertedWith("Vault: owner cannot be 0x0");
    });

    it("Check initial values", async () => {
      expect(
        await vault.hasRole(DEFAULT_ADMIN_ROLE, owner.address)
      ).to.be.equal(true);
      expect(await vault.hasRole(INVESTOR_ROLE, owner.address)).to.be.equal(
        true
      );
      expect(await vault.hasRole(HARVESTOR_ROLE, owner.address)).to.be.equal(
        true
      );

      expect(await vault.underlying()).to.be.equal(underlying.address);
      expect(await vault.minLockPeriod()).to.be.equal(TWO_WEEKS);
      expect(await vault.investPerc()).to.be.equal(INVEST_PCT);
      expect(await vault.treasury()).to.be.equal(TREASURY);
      expect(await vault.perfFeePct()).to.be.equal(PERFORMANCE_FEE_PCT);

      expect(await vault.depositors()).to.be.not.equal(constants.AddressZero);
      expect(await vault.claimers()).to.be.not.equal(constants.AddressZero);
    });
  });

  describe("#setTreasury function", () => {
    it("Revert if msg.sender is not admin", async () => {
      await expect(
        vault.connect(alice).setTreasury(TREASURY)
      ).to.be.revertedWith(getRoleErrorMsg(alice, DEFAULT_ADMIN_ROLE));
    });

    it("Revert if treasury is address(0)", async () => {
      await expect(
        vault.connect(owner).setTreasury(constants.AddressZero)
      ).to.be.revertedWith("Vault: treasury cannot be 0x0");
    });

    it("Should change treasury and emit TreasuryUpdated event", async () => {
      const newTreasury = generateNewAddress();
      const tx = await vault.connect(owner).setTreasury(newTreasury);

      await expect(tx).emit(vault, "TreasuryUpdated").withArgs(newTreasury);
      expect(await vault.treasury()).to.be.equal(newTreasury);
    });
  });

  describe("#setPerfFeePct function", () => {
    it("Revert if msg.sender is not admin", async () => {
      await expect(vault.connect(alice).setPerfFeePct(100)).to.be.revertedWith(
        getRoleErrorMsg(alice, DEFAULT_ADMIN_ROLE)
      );
    });

    it("Revert if performance fee percentage is greater than 100%", async () => {
      await expect(
        vault.connect(owner).setPerfFeePct(DENOMINATOR.add(BigNumber.from("1")))
      ).to.be.revertedWith("Vault: invalid performance fee");
    });

    it("Should change perfFeePct and emit PerfFeePctUpdated event", async () => {
      const newFeePct = 100;
      const tx = await vault.connect(owner).setPerfFeePct(newFeePct);

      await expect(tx).emit(vault, "PerfFeePctUpdated").withArgs(newFeePct);
      expect(await vault.perfFeePct()).to.be.equal(newFeePct);
    });
  });

  describe("#setInvestPerc function", () => {
    it("Revert if msg.sender is not admin", async () => {
      await expect(vault.connect(alice).setInvestPerc(100)).to.be.revertedWith(
        getRoleErrorMsg(alice, DEFAULT_ADMIN_ROLE)
      );
    });

    it("Revert if invest percentage is greater than 100%", async () => {
      await expect(
        vault.connect(owner).setInvestPerc(DENOMINATOR.add(BigNumber.from("1")))
      ).to.be.revertedWith("Vault: invalid investPerc");
    });

    it("Should change perfFeePct and emit PerfFeePctUpdated event", async () => {
      const newInvestPct = 8000;
      const tx = await vault.connect(owner).setInvestPerc(newInvestPct);

      await expect(tx)
        .emit(vault, "InvestPercentageUpdated")
        .withArgs(newInvestPct);
      expect(await vault.investPerc()).to.be.equal(newInvestPct);
    });
  });

  describe("#harvest function", () => {
    let perfFee: BigNumber;

    beforeEach(async () => {
      await addUnderlyingBalance(alice, "1000");

      const amount = parseUnits("100");
      const params = depositParams.build({
        amount,
        claims: [claimParams.percent(100).to(bob.address).build()],
      });

      await vault.connect(alice).deposit(params);
      const newYield = await addYieldToVault("100");
      await vault.connect(bob).claimYield(carol.address);
      perfFee = newYield.mul(PERFORMANCE_FEE_PCT).div(DENOMINATOR);
    });

    it("Revert if msg.sender is not harvestor", async () => {
      await expect(vault.connect(alice).harvest()).to.be.revertedWith(
        getRoleErrorMsg(alice, HARVESTOR_ROLE)
      );
    });

    it("Should harvest performance fee and emit FeeHarvested event", async () => {
      const tx = await vault.connect(owner).harvest();

      expect(await underlying.balanceOf(TREASURY)).to.be.equal(perfFee);
      await expect(tx).to.emit(vault, "FeeHarvested").withArgs(perfFee);

      expect(await vault.accumulatedPerfFee()).to.be.eq("0");
    });

    it("Revert if nothing to harvest", async () => {
      await vault.connect(owner).harvest();

      await expect(vault.connect(owner).harvest()).to.be.revertedWith(
        "Vault: no performance fee"
      );
    });
  });

  describe("updateInvested", () => {
    it("moves the funds to the strategy", async () => {
      await vault.connect(owner).setStrategy(strategy.address);
      await vault.connect(owner).setInvestPerc("8000");
      await addYieldToVault("100");

      await vault.connect(owner).updateInvested("0x");

      expect(await underlying.balanceOf(strategy.address)).to.eq(
        parseUnits("80")
      );
    });
  });

  describe("investableAmount", () => {
    it("returns the amount available to invest", async () => {
      await vault.connect(owner).setStrategy(strategy.address);
      await addYieldToVault("100");

      expect(await vault.investableAmount()).to.equal(parseUnits("90"));
    });

    it("takes into account the invested amount", async () => {
      await vault.connect(owner).setStrategy(strategy.address);
      await vault.connect(owner).setInvestPerc("9000");
      await addYieldToVault("100");
      await underlying.mint(strategy.address, parseUnits("100"));

      expect(await vault.investableAmount()).to.equal(parseUnits("80"));
    });
  });

  describe("setStrategy", () => {
    it("changes the strategy", async () => {
      expect(await vault.strategy()).to.equal(
        "0x0000000000000000000000000000000000000000"
      );

      await vault.connect(owner).setStrategy(strategy.address);

      expect(await vault.strategy()).to.equal(strategy.address);
    });

    it("emits an event", async () => {
      expect(await vault.strategy()).to.equal(
        "0x0000000000000000000000000000000000000000"
      );

      const tx = vault.connect(owner).setStrategy(strategy.address);

      await expect(tx)
        .to.emit(vault, "StrategyUpdated")
        .withArgs(strategy.address);
    });

    it("set strategy if no asset invested even there is griefing attack", async () => {
      await vault.connect(owner).setStrategy(strategy.address);

      await aUstToken.transfer(strategy.address, utils.parseEther("2"));
      await setAUstRate(utils.parseEther("1"));
      expect(await strategy.investedAssets()).to.not.eq("0");
      expect(await strategy.hasAssets()).to.equal(false);

      let MockStrategy = await ethers.getContractFactory("MockStrategy");

      const newStrategy = await MockStrategy.deploy(
        vault.address,
        treasury,
        mockEthAnchorRouter.address,
        mockAUstUstFeed.address,
        underlying.address,
        aUstToken.address,
        BigNumber.from("200")
      );

      const tx = await vault.connect(owner).setStrategy(newStrategy.address);

      await expect(tx)
        .to.emit(vault, "StrategyUpdated")
        .withArgs(newStrategy.address);
    });
  });

  describe("sponsor", () => {
    it("adds a sponsor to the vault", async () => {
      await addUnderlyingBalance(alice, "1000");

      await vault.connect(alice).sponsor(parseUnits("500"), TWO_WEEKS);
      await vault.connect(alice).sponsor(parseUnits("500"), TWO_WEEKS);

      expect(await vault.totalSponsored()).to.eq(parseUnits("1000"));
    });

    it("emits an event", async () => {
      await addUnderlyingBalance(alice, "1000");

      const tx = await vault
        .connect(alice)
        .sponsor(parseUnits("500"), TWO_WEEKS);

      await expect(tx)
        .to.emit(vault, "Sponsored")
        .withArgs(
          0,
          parseUnits("500"),
          alice.address,
          TWO_WEEKS.add(await getLastBlockTimestamp())
        );
    });

    it("fails if the lock duration 0", async () => {
      await addUnderlyingBalance(alice, "1000");

      await expect(
        vault.connect(alice).sponsor(parseUnits("500"), 0)
      ).to.be.revertedWith("Vault: invalid lock period");
    });

    it("fails if the lock duration is less than the minimum", async () => {
      await addUnderlyingBalance(alice, "1000");
      const lockDuration = 1;

      await expect(
        vault.connect(alice).sponsor(parseUnits("500"), lockDuration)
      ).to.be.revertedWith("Vault: invalid lock period");
    });

    it("fails if the lock duration is larger than the maximum", async () => {
      await addUnderlyingBalance(alice, "1000");
      const lockDuration = BigNumber.from(time.duration.years(100).toNumber());

      await expect(
        vault.connect(alice).sponsor(parseUnits("500"), lockDuration)
      ).to.be.revertedWith("Vault: invalid lock period");
    });

    it("fails if the sponsor amount is 0", async () => {
      await addUnderlyingBalance(alice, "1000");
      const lockDuration = BigNumber.from(time.duration.days(15).toNumber());

      await expect(
        vault.connect(alice).sponsor(parseUnits("0"), lockDuration)
      ).to.be.revertedWith("Vault: cannot sponsor 0");
    });
  });

  describe("unsponsor", () => {
    it("removes a sponsor from the vault", async () => {
      await addUnderlyingBalance(alice, "1000");
      await vault.connect(alice).sponsor(parseUnits("500"), TWO_WEEKS);
      await vault.connect(alice).sponsor(parseUnits("500"), TWO_WEEKS);

      await moveForwardTwoWeeks();
      await vault.connect(alice)["unsponsor"](bob.address, [0]);

      expect(await vault.totalSponsored()).to.eq(parseUnits("500"));
      expect(await underlying.balanceOf(bob.address)).to.eq(parseUnits("500"));
    });

    it("emits an event", async () => {
      await addUnderlyingBalance(alice, "1000");
      await vault.connect(alice).sponsor(parseUnits("500"), TWO_WEEKS);

      await moveForwardTwoWeeks();
      const tx = await vault.connect(alice)["unsponsor"](bob.address, [0]);

      await expect(tx).to.emit(vault, "Unsponsored").withArgs(0);
    });

    it("fails if the caller is not the owner", async () => {
      await addUnderlyingBalance(alice, "1000");
      await vault.connect(alice).sponsor(parseUnits("500"), TWO_WEEKS);

      await expect(
        vault.connect(bob)["unsponsor"](alice.address, [0])
      ).to.be.revertedWith("Vault: you are not allowed");
    });

    it("fails if the destination address is 0x", async () => {
      await addUnderlyingBalance(alice, "1000");
      await vault.connect(alice).sponsor(parseUnits("500"), TWO_WEEKS);

      await expect(
        vault
          .connect(bob)
          ["unsponsor"]("0x0000000000000000000000000000000000000000", [0])
      ).to.be.revertedWith("Vault: destination address is 0x");
    });

    it("fails if the amount is still locked", async () => {
      await addUnderlyingBalance(alice, "1000");
      await vault.connect(alice).sponsor(parseUnits("500"), TWO_WEEKS);

      await expect(
        vault.connect(alice)["unsponsor"](alice.address, [0])
      ).to.be.revertedWith("Vault: amount is locked");
    });

    it("fails if token id belongs to a withdraw", async () => {
      await addUnderlyingBalance(alice, "1000");

      await vault.connect(alice).deposit(
        depositParams.build({
          lockDuration: TWO_WEEKS,
          amount: parseUnits("500"),
          claims: [claimParams.percent(100).to(alice.address).build()],
        })
      );
      await vault.connect(alice).sponsor(parseUnits("500"), TWO_WEEKS);

      await moveForwardTwoWeeks();

      await expect(
        vault.connect(alice)["unsponsor"](alice.address, [0, 1])
      ).to.be.revertedWith("Vault: token id is not a sponsor");
    });

    it("fails if there are not enough funds", async () => {
      await addUnderlyingBalance(alice, "1000");
      await vault.connect(alice).sponsor(parseUnits("1000"), TWO_WEEKS);
      await moveForwardTwoWeeks();

      await removeUnderlyingFromVault("500");

      await expect(
        vault.connect(alice).unsponsor(alice.address, [0])
      ).to.be.revertedWith("Vault: not enough funds");
    });
  });

  describe("deposit", () => {
    it("emits events", async () => {
      await addUnderlyingBalance(alice, "1000");

      const params = depositParams.build({
        lockDuration: TWO_WEEKS,
        amount: parseUnits("100"),
        claims: [
          claimParams.percent(50).to(carol.address).build(),
          claimParams
            .percent(50)
            .data(ethers.utils.hexlify(123))
            .to(bob.address)
            .build(),
        ],
      });

      const tx = await vault.connect(alice).deposit(params);

      await expect(tx)
        .to.emit(vault, "DepositMinted")
        .withArgs(
          0,
          0,
          parseUnits("50"),
          parseUnits("50").mul(SHARES_MULTIPLIER),
          alice.address,
          carol.address,
          1,
          TWO_WEEKS.add(await getLastBlockTimestamp()),
          "0x00"
        );

      await expect(tx)
        .to.emit(vault, "DepositMinted")
        .withArgs(
          1,
          0,
          parseUnits("50"),
          parseUnits("50").mul(SHARES_MULTIPLIER),
          alice.address,
          bob.address,
          2,
          TWO_WEEKS.add(await getLastBlockTimestamp()),
          ethers.utils.hexlify(123)
        );
    });

    it("emits events with a different groupId per deposit", async () => {
      await addUnderlyingBalance(alice, "1000");

      const params = depositParams.build({
        lockDuration: TWO_WEEKS,
        amount: parseUnits("100"),
        claims: [
          claimParams.percent(50).to(carol.address).build(),
          claimParams.percent(50).to(bob.address).build(),
        ],
      });

      await vault.connect(alice).deposit(params);
      const tx = await vault.connect(alice).deposit(params);

      await expect(tx)
        .to.emit(vault, "DepositMinted")
        .withArgs(
          2,
          1,
          parseUnits("50"),
          parseUnits("50").mul(SHARES_MULTIPLIER),
          alice.address,
          carol.address,
          1,
          TWO_WEEKS.add(await getLastBlockTimestamp()),
          "0x00"
        );

      await expect(tx)
        .to.emit(vault, "DepositMinted")
        .withArgs(
          3,
          1,
          parseUnits("50"),
          parseUnits("50").mul(SHARES_MULTIPLIER),
          alice.address,
          bob.address,
          2,
          TWO_WEEKS.add(await getLastBlockTimestamp()),
          "0x00"
        );
    });

    it("sets a timelock of at least 2 weeks by default", async () => {
      await addUnderlyingBalance(alice, "1000");

      const params = depositParams.build({
        amount: parseUnits("100"),
        claims: [
          claimParams.percent(50).to(carol.address).build(),
          claimParams.percent(50).to(bob.address).build(),
        ],
      });

      await vault.connect(alice).deposit(params);

      const deposit = await vault.deposits(0);

      expect(deposit.lockedUntil.toNumber()).to.be.at.least(
        TWO_WEEKS.add(await getLastBlockTimestamp())
      );
    });

    it("fails if the timelock is less than 2 weeks", async () => {
      await addUnderlyingBalance(alice, "1000");

      const params = depositParams.build({
        amount: parseUnits("100"),
        lockDuration: BigNumber.from(time.duration.days(13).toNumber()),
        claims: [claimParams.percent(100).to(bob.address).build()],
      });

      const action = vault.connect(alice).deposit(params);

      await expect(action).to.be.revertedWith("Vault: invalid lock period");
    });

    it("fails if the claim percentage is 0", async () => {
      await addUnderlyingBalance(alice, "1000");

      const params = depositParams.build({
        amount: parseUnits("100"),
        claims: [
          claimParams.percent(100).to(bob.address).build(),
          claimParams.percent(0).to(bob.address).build(),
        ],
      });

      const action = vault.connect(alice).deposit(params);

      await expect(action).to.be.revertedWith(
        "Vault: claim percentage cannot be 0"
      );
    });

    it("fails if the amount is 0", async () => {
      await addUnderlyingBalance(alice, "1000");

      const params = depositParams.build({
        amount: parseUnits("0"),
        claims: [claimParams.percent(100).to(bob.address).build()],
      });

      const action = vault.connect(alice).deposit(params);

      await expect(action).to.be.revertedWith("Vault: cannot deposit 0");
    });
  });

  ["withdraw", "forceWithdraw"].map((vaultAction) => {
    describe(vaultAction, () => {
      it("emits events", async () => {
        await addUnderlyingBalance(alice, "1000");

        const params = depositParams.build({
          amount: parseUnits("100"),
          claims: [
            claimParams.percent(50).to(carol.address).build(),
            claimParams.percent(50).to(bob.address).build(),
          ],
        });

        await vault.connect(alice).deposit(params);

        await moveForwardTwoWeeks();
        const tx = await vault
          .connect(alice)
          [vaultAction](alice.address, [0, 1]);

        await expect(tx)
          .to.emit(vault, "DepositBurned")
          .withArgs(0, parseUnits("50").mul(SHARES_MULTIPLIER), alice.address);
        await expect(tx)
          .to.emit(vault, "DepositBurned")
          .withArgs(1, parseUnits("50").mul(SHARES_MULTIPLIER), alice.address);
      });

      it("withdraws the principal of a deposit", async () => {
        await addUnderlyingBalance(alice, "1000");

        const params = depositParams.build({
          amount: parseUnits("100"),
          claims: [
            claimParams.percent(50).to(carol.address).build(),
            claimParams.percent(50).to(bob.address).build(),
          ],
        });

        await vault.connect(alice).deposit(params);

        expect(await underlying.balanceOf(alice.address)).to.eq(
          parseUnits("900")
        );

        await moveForwardTwoWeeks();
        await vault.connect(alice)[vaultAction](alice.address, [0, 1]);

        expect(await underlying.balanceOf(alice.address)).to.eq(
          parseUnits("1000")
        );
      });

      it("withdraws funds to a different address", async () => {
        await addUnderlyingBalance(alice, "1000");

        const params = depositParams.build({
          amount: parseUnits("100"),
          claims: [claimParams.percent(100).to(bob.address).build()],
        });

        await vault.connect(alice).deposit(params);
        await moveForwardTwoWeeks();
        await vault.connect(alice)[vaultAction](carol.address, [0]);

        expect(await underlying.balanceOf(carol.address)).to.eq(
          parseUnits("100")
        );
      });

      it("burns the NFTs of the deposits", async () => {
        await addUnderlyingBalance(alice, "1000");

        const params = depositParams.build({
          amount: parseUnits("100"),
          claims: [
            claimParams.percent(50).to(carol.address).build(),
            claimParams.percent(50).to(bob.address).build(),
          ],
        });

        await vault.connect(alice).deposit(params);
        await moveForwardTwoWeeks();
        await vault.connect(alice)[vaultAction](alice.address, [1, 0]);

        expect(await depositors.exists(1)).to.false;
        expect(await depositors.exists(2)).to.false;
      });

      it("removes the shares from the claimers", async () => {
        await addUnderlyingBalance(alice, "1000");

        const params = depositParams.build({
          amount: parseUnits("100"),
          claims: [
            claimParams.percent(50).to(carol.address).build(),
            claimParams.percent(50).to(bob.address).build(),
          ],
        });

        await vault.connect(alice).deposit(params);

        expect(await vault.sharesOf(1)).to.eq(
          parseUnits("50").mul(SHARES_MULTIPLIER)
        );
        expect(await vault.sharesOf(2)).to.eq(
          parseUnits("50").mul(SHARES_MULTIPLIER)
        );

        await moveForwardTwoWeeks();
        await vault.connect(alice)[vaultAction](alice.address, [0]);

        expect(await vault.sharesOf(1)).to.eq(0);
        expect(await vault.sharesOf(2)).to.eq(
          parseUnits("50").mul(SHARES_MULTIPLIER)
        );
      });

      it("fails if the destination address is 0x", async () => {
        await addUnderlyingBalance(alice, "1000");
        await addUnderlyingBalance(bob, "1000");

        const params = depositParams.build({
          amount: parseUnits("100"),
          claims: [claimParams.percent(100).to(carol.address).build()],
        });

        await vault.connect(alice).deposit(params);
        await vault.connect(bob).deposit(params);

        await moveForwardTwoWeeks();
        const action = vault
          .connect(bob)
          [vaultAction]("0x0000000000000000000000000000000000000000", [0, 1]);

        await expect(action).to.be.revertedWith(
          "Vault: destination address is 0x"
        );
      });

      it("fails if the caller doesn't own the deposit", async () => {
        await addUnderlyingBalance(alice, "1000");
        await addUnderlyingBalance(bob, "1000");

        const params = depositParams.build({
          amount: parseUnits("100"),
          claims: [claimParams.percent(100).to(carol.address).build()],
        });

        await vault.connect(alice).deposit(params);
        await vault.connect(bob).deposit(params);

        await moveForwardTwoWeeks();
        const action = vault.connect(bob)[vaultAction](bob.address, [0, 1]);

        await expect(action).to.be.revertedWith(
          "Vault: you are not the owner of a deposit"
        );
      });

      it("fails if the deposit is locked", async () => {
        await addUnderlyingBalance(alice, "1000");

        const params = depositParams.build({
          lockDuration: TWO_WEEKS,
          amount: parseUnits("100"),
          claims: [claimParams.percent(100).to(bob.address).build()],
        });

        await vault.connect(alice).deposit(params);

        const action = vault.connect(alice)[vaultAction](alice.address, [0]);

        await expect(action).to.be.revertedWith("Vault: deposit is locked");
      });

      it("fails if token id belongs to a sponsor", async () => {
        await addUnderlyingBalance(alice, "1000");

        await vault.connect(alice).deposit(
          depositParams.build({
            lockDuration: TWO_WEEKS,
            amount: parseUnits("500"),
            claims: [claimParams.percent(100).to(alice.address).build()],
          })
        );
        await vault.connect(alice).sponsor(parseUnits("500"), TWO_WEEKS);

        await moveForwardTwoWeeks();

        await expect(
          vault.connect(alice)[vaultAction](alice.address, [0, 1])
        ).to.be.revertedWith("Vault: token id is not a deposit");
      });
    });
  });

  describe("forceWithdraw", () => {
    it("works if the vault doesn't have enough funds", async () => {
      await addUnderlyingBalance(alice, "1000");

      const params = depositParams.build({
        amount: parseUnits("1000"),
        claims: [claimParams.percent(100).to(carol.address).build()],
      });

      await vault.connect(alice).deposit(params);
      await moveForwardTwoWeeks();
      await removeUnderlyingFromVault("500");

      await vault.connect(alice).forceWithdraw(alice.address, [0]);

      expect(await underlying.balanceOf(alice.address)).to.eq(
        parseUnits("500")
      );
    });
  });

  describe("withdraw", () => {
    it("fails if the vault doesn't have enough funds", async () => {
      await addUnderlyingBalance(alice, "100");

      const params = depositParams.build({
        amount: parseUnits("100"),
        claims: [claimParams.percent(100).to(carol.address).build()],
      });

      await vault.connect(alice).deposit(params);

      await moveForwardTwoWeeks();
      await removeUnderlyingFromVault("50");

      const action = vault.connect(alice).withdraw(alice.address, [0]);

      await expect(action).to.be.revertedWith(
        "Vault: cannot withdraw more than the available amount"
      );
    });
  });

  describe("claimYield", () => {
    it("claims the yield of a user", async () => {
      await addUnderlyingBalance(alice, "1000");

      const params = depositParams.build({
        amount: parseUnits("100"),
        claims: [
          claimParams.percent(50).to(carol.address).build(),
          claimParams.percent(50).to(bob.address).build(),
        ],
      });

      await vault.connect(alice).deposit(params);
      await addYieldToVault("100");
      const tx = await vault.connect(carol).claimYield(carol.address);

      const yieldWithFee = parseUnits("50");
      const perfFee = yieldWithFee.mul(PERFORMANCE_FEE_PCT).div(DENOMINATOR);
      expect(await vault.yieldFor(carol.address)).to.eq(parseUnits("0"));
      expect(await vault.accumulatedPerfFee()).to.eq(perfFee);
      expect(await underlying.balanceOf(carol.address)).to.eq(
        yieldWithFee.sub(perfFee)
      );
      expect(await vault.yieldFor(bob.address)).to.eq(
        yieldWithFee.sub(perfFee)
      );

      await expect(tx)
        .to.emit(vault, "YieldClaimed")
        .withArgs(
          1,
          carol.address,
          yieldWithFee.sub(perfFee),
          parseUnits("25").mul(SHARES_MULTIPLIER),
          perfFee
        );
    });

    it("claims the yield to a different address", async () => {
      await addUnderlyingBalance(alice, "1000");

      const params = depositParams.build({
        amount: parseUnits("100"),
        claims: [claimParams.percent(100).to(bob.address).build()],
      });

      await vault.connect(alice).deposit(params);
      await addYieldToVault("100");

      const yieldWithFee = parseUnits("100");
      const perfFee = yieldWithFee.mul(PERFORMANCE_FEE_PCT).div(DENOMINATOR);
      await vault.connect(bob).claimYield(carol.address);

      expect(await underlying.balanceOf(carol.address)).to.eq(
        yieldWithFee.sub(perfFee)
      );
    });

    it("fails is the destination address is 0x", async () => {
      await addUnderlyingBalance(alice, "1000");

      const params = depositParams.build({
        amount: parseUnits("100"),
        claims: [claimParams.percent(100).to(bob.address).build()],
      });

      await vault.connect(alice).deposit(params);
      await addYieldToVault("100");

      await expect(
        vault
          .connect(bob)
          .claimYield("0x0000000000000000000000000000000000000000")
      ).to.be.revertedWith("Vault: destination address is 0x");
    });
  });

  describe("yieldFor", () => {
    it("returns the amount of yield claimable by a user", async () => {
      await addUnderlyingBalance(alice, "1000");

      const params = depositParams.build({
        amount: parseUnits("100"),
        claims: [
          claimParams.percent(50).to(alice.address).build(),
          claimParams.percent(50).to(bob.address).build(),
        ],
      });

      await vault.connect(alice).deposit(params);
      const newYield = await addYieldToVault("100");
      const yieldPerUser = newYield.div(BigNumber.from("2"));
      const perfFee = yieldPerUser.mul(PERFORMANCE_FEE_PCT).div(DENOMINATOR);

      expect(await vault.yieldFor(alice.address)).to.eq(
        yieldPerUser.sub(perfFee)
      );
      expect(await vault.yieldFor(bob.address)).to.eq(
        yieldPerUser.sub(perfFee)
      );
    });
  });

  describe("deposit", () => {
    it("fails if the yield is negative", async () => {
      await addUnderlyingBalance(alice, "2000");

      const params = depositParams.build({
        amount: parseUnits("1000"),
      });

      await vault.connect(alice).deposit(params);

      await removeUnderlyingFromVault("21");

      await expect(vault.connect(alice).deposit(params)).to.be.revertedWith(
        "Vault: cannot deposit when yield is negative"
      );
    });

    it("works if the negative yield is less than the strategy's estimated fees", async () => {
      await vault.setStrategy(strategy.address);

      await addUnderlyingBalance(alice, "2000");

      const params = depositParams.build({
        amount: parseUnits("1000"),
      });

      await vault.connect(alice).deposit(params);

      await removeUnderlyingFromVault("19");

      await vault.connect(alice).deposit(params);
    });

    it("works with valid parameters", async () => {
      await addUnderlyingBalance(alice, "1000");

      const params = depositParams.build();

      await vault.connect(alice).deposit(params);
    });

    it("works with multiple claims", async () => {
      await addUnderlyingBalance(alice, "1000");

      const params = depositParams.build({
        claims: [
          claimParams.percent(50).build(),
          claimParams.percent(50).build(),
        ],
      });

      await vault.connect(alice).deposit(params);
    });

    it("calculates correct number of shares for first deposit", async () => {
      await addUnderlyingBalance(alice, "1000");

      const amount = parseUnits("1");
      const params = depositParams.build({ amount });

      await vault.connect(alice).deposit(params);

      expect(await vault.totalShares()).to.equal(amount.mul(SHARES_MULTIPLIER));
    });

    it("calculates correct number of shares for second deposit of equal size", async () => {
      await addUnderlyingBalance(alice, "1000");
      await addUnderlyingBalance(bob, "1000");

      const amount = parseUnits("1");
      const params = depositParams.build({ amount });

      // deposit 1 unit
      await vault.connect(alice).deposit(params);

      // deposit 1 unit
      await vault.connect(bob).deposit(params);

      // total shares must be 2 units
      expect(await vault.totalShares()).to.equal(
        amount.mul(2).mul(SHARES_MULTIPLIER)
      );
    });

    it("calculates correct number of shares for second deposit of different size", async () => {
      await addUnderlyingBalance(alice, "1000");
      await addUnderlyingBalance(bob, "1000");
      const amount = parseUnits("1");

      // deposit 1 unit
      const params1 = depositParams.build({ amount });
      await vault.connect(alice).deposit(params1);

      // deposit 2 unit
      const params2 = depositParams.build({ amount: amount.mul(2) });
      await vault.connect(bob).deposit(params2);

      // total shares must be 3 units
      expect(await vault.totalShares()).to.equal(
        amount.mul(3).mul(SHARES_MULTIPLIER)
      );
    });

    it("fails if pct does not add up to 100%", async () => {
      await addUnderlyingBalance(alice, "1000");

      const params = depositParams.build({
        claims: [
          claimParams.percent(49).build(),
          claimParams.percent(50).build(),
        ],
      });

      const action = vault.connect(alice).deposit(params);

      await expect(action).to.be.revertedWith(
        "Vault: claims don't add up to 100%"
      );
    });
  });

  async function addYieldToVault(amount: string) {
    await underlying.mint(vault.address, parseUnits(amount));
    return parseUnits(amount);
  }

  async function addUnderlyingBalance(
    account: SignerWithAddress,
    amount: string
  ) {
    await underlying.mint(account.address, parseUnits(amount));
    return underlying
      .connect(account)
      .approve(vault.address, parseUnits(amount));
  }

  function removeUnderlyingFromVault(amount: string) {
    return underlying.burn(vault.address, parseUnits(amount));
  }

  const setAUstRate = async (rate: BigNumber) => {
    await mockAUstUstFeed.setLatestRoundData(1, rate, 1000, 1000, 1);
  };
});<|MERGE_RESOLUTION|>--- conflicted
+++ resolved
@@ -1,10 +1,6 @@
 import type { SignerWithAddress } from "@nomiclabs/hardhat-ethers/signers";
 import { time } from "@openzeppelin/test-helpers";
-<<<<<<< HEAD
 import { Contract, utils, BigNumber, constants } from "ethers";
-=======
-import { Contract, BigNumber, utils } from "ethers";
->>>>>>> 85f350a2
 import { ethers } from "hardhat";
 import { expect } from "chai";
 
@@ -449,12 +445,10 @@
 
       const newStrategy = await MockStrategy.deploy(
         vault.address,
-        treasury,
         mockEthAnchorRouter.address,
         mockAUstUstFeed.address,
         underlying.address,
-        aUstToken.address,
-        BigNumber.from("200")
+        aUstToken.address
       );
 
       const tx = await vault.connect(owner).setStrategy(newStrategy.address);
