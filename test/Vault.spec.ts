--- conflicted
+++ resolved
@@ -408,12 +408,8 @@
           alice.address,
           carol.address,
           1,
-<<<<<<< HEAD
-          lockedUntil,
+          twoWeeks.add(await getLastBlockTimestamp()),
           "0x00"
-=======
-          twoWeeks.add(await getLastBlockTimestamp())
->>>>>>> f5416e62
         );
 
       await expect(tx)
@@ -426,12 +422,8 @@
           alice.address,
           bob.address,
           2,
-<<<<<<< HEAD
-          lockedUntil,
+          twoWeeks.add(await getLastBlockTimestamp()),
           ethers.utils.hexlify(123)
-=======
-          twoWeeks.add(await getLastBlockTimestamp())
->>>>>>> f5416e62
         );
     });
 
