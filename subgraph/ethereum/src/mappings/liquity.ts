import { Address, BigInt, ethereum, log } from '@graphprotocol/graph-ts';

import { Vault, Liquidation, LiquidationState } from '../types/schema';
import {
  Liquidation as LiquidationEvent,
  LiquityTrove,
} from '../types/LiquityTrove/LiquityTrove';
import {
  ETHGainWithdrawn,
  StabilityPool,
} from '../types/StabilityPool/StabilityPool';
import { LiquityPriceFeed } from '../types/LiquityPriceFeed/LiquityPriceFeed';

import { createVault } from './helpers';

export function handleLiquidation(event: LiquidationEvent): void {
  const vault = createVault();

  if (!vault.strategy) return;

  // bind the contract to the address that emitted the event
  let trove = LiquityTrove.bind(event.address);
  let pool = StabilityPool.bind(trove.stabilityPool());
  let priceFeed = LiquityPriceFeed.bind(trove.priceFeed());

  let liquidationState = getLiquidationState();
  liquidationState.priceFeed = trove.priceFeed();
  liquidationState.save();

  const liquidationId =
    event.transaction.hash.toHex() + '-' + event.logIndex.toString();

  const liquidation = new Liquidation(liquidationId);

  liquidation.timestamp = event.block.timestamp;
  liquidation.txHash = event.transaction.hash;
  liquidation.liquidatedDebt = event.params._liquidatedDebt;
  liquidation.liquidatedCollateral = event.params._liquidatedColl;
  liquidation.collGasCompensation = event.params._collGasCompensation;
  liquidation.tokenGasCompensation = event.params._LUSDGasCompensation;
  liquidation.strategyBalance = pool.getDepositorETHGain(
    Address.fromBytes(vault.strategy!),
  );
  liquidation.ethPrice = priceFeed.lastGoodPrice();
  liquidation.highestPrice = liquidationState.highestPrice;

  liquidation.save();
}

export function handleETHGainWithdrawn(event: ETHGainWithdrawn): void {
  const vault = createVault();

  if (!vault.strategy) return;

  if (event.params._depositor != Address.fromBytes(vault.strategy!)) return;

  let liquidationState = getLiquidationState();

  liquidationState.highestPrice = BigInt.fromString('0');

  liquidationState.save();
}

export function trackHighestPrice(block: ethereum.Block): void {
<<<<<<< HEAD
  // if (!block.number.mod(BigInt.fromString('50')).equals(BigInt.fromString('0'))) return; // prod
=======
  const liquidationState = getLiquidationState();

  if (!liquidationState.priceFeed) return;
>>>>>>> 4dc8db04

  if (
    liquidationState.lastBlock.notEqual(BigInt.fromI32(0)) &&
    block.number.minus(liquidationState.lastBlock).lt(BigInt.fromI32(50))
  )
    return;

  const priceFeed = LiquityPriceFeed.bind(
    Address.fromBytes(liquidationState.priceFeed!),
  );

  const priceResult = priceFeed.try_lastGoodPrice();

  if (
    priceResult.reverted ||
    liquidationState.highestPrice.gt(priceResult.value)
  )
    return;

  liquidationState.highestPrice = priceResult.value;
  liquidationState.lastBlock = block.number;
  liquidationState.save();
}

function getLiquidationState(): LiquidationState {
  let liquidationState = LiquidationState.load('0');

  if (liquidationState == null) {
    liquidationState = new LiquidationState('0');
    liquidationState.highestPrice = BigInt.fromString('0');
    liquidationState.lastBlock = BigInt.fromString('0');
    liquidationState.save();
  }

  return liquidationState;
}<|MERGE_RESOLUTION|>--- conflicted
+++ resolved
@@ -62,13 +62,9 @@
 }
 
 export function trackHighestPrice(block: ethereum.Block): void {
-<<<<<<< HEAD
-  // if (!block.number.mod(BigInt.fromString('50')).equals(BigInt.fromString('0'))) return; // prod
-=======
   const liquidationState = getLiquidationState();
 
   if (!liquidationState.priceFeed) return;
->>>>>>> 4dc8db04
 
   if (
     liquidationState.lastBlock.notEqual(BigInt.fromI32(0)) &&
