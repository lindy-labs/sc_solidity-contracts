--- conflicted
+++ resolved
@@ -19,16 +19,12 @@
     args,
   });
 
-<<<<<<< HEAD
-  if (env.network.config.chainId === 80001 || env.network.config.chainId === 137) {
-=======
   await env.tenderly.persistArtifacts({
       name: 'Donations',
       address: donationsDeployment.address,
   });
 
-  if (env.network.config.chainId === 1 || env.network.config.chainId === 3) {
->>>>>>> 73cc1f4b
+  if (env.network.config.chainId === 80001 || env.network.config.chainId === 137) {
     try {
       await env.run('verify:verify', {
         address: donationsDeployment.address,
