import type { HardhatRuntimeEnvironment } from 'hardhat/types';
import type { DeployFunction } from 'hardhat-deploy/types';
import { parseUnits } from '@ethersproject/units';
import { ethers } from 'hardhat';

const func: DeployFunction = async function (env: HardhatRuntimeEnvironment) {
  const { get } = env.deployments;

  const [owner, alice, bob, treasury] = await ethers.getSigners();

  console.table([alice, bob, treasury]);

  const ust = await get('UST');
  const underlying = await ethers.getContractAt('MockERC20', ust.address);

  const vaultAddress = (await get('Vault_UST')).address;
  const vault = await ethers.getContractAt('Vault', vaultAddress);

<<<<<<< HEAD
  await underlying.mint(alice.address, parseUnits("5000", 18));
  await underlying.mint(bob.address, parseUnits("5000", 18));

  await Promise.all(
    [alice, bob, treasury].map((account) =>
      underlying.connect(account).approve(vault.address, parseUnits("5000", 18))
    )
=======
  await underlying.mint(alice.address, parseUnits('5000', 6));
  await underlying.mint(bob.address, parseUnits('5000', 6));

  await Promise.all(
    [alice, bob, treasury].map((account) =>
      underlying.connect(account).approve(vault.address, parseUnits('5000', 6)),
    ),
>>>>>>> db6f19da
  );

  console.log('Set treasury');
  await vault.connect(owner).setTreasury(treasury.address);

  console.log('The treasury sponsors 1000');
  await vault.grantRole(
    ethers.utils.keccak256(ethers.utils.toUtf8Bytes('SPONSOR_ROLE')),
    treasury.address,
  );
  const lockDuration = await vault.MIN_SPONSOR_LOCK_DURATION();
  await vault
    .connect(treasury)
<<<<<<< HEAD
    .sponsor(ust.address, parseUnits("1000", 18), lockDuration);
=======
    .sponsor(ust.address, parseUnits('1000', 6), lockDuration);
>>>>>>> db6f19da

  console.log(
    'Alice deposits 1000 with 90% yield to Alice and 10% yield for donations',
  );
  await vault.connect(alice).deposit({
<<<<<<< HEAD
    amount: parseUnits("1000", 18),
=======
    amount: parseUnits('1000', 6),
>>>>>>> db6f19da
    inputToken: ust.address,
    lockDuration: 1,
    claims: [
      {
        beneficiary: alice.address,
        pct: 9000,
        data: '0x',
      },
      {
        beneficiary: treasury.address,
        pct: 1000,
        data: ethers.utils.hexlify(123124),
      },
    ],
    name: "Alice's Foundation 1",
  });

  console.log(
    'Bob deposits 1000 with 50% yield to Alice and 50% yield for donations',
  );
  await vault.connect(bob).deposit({
<<<<<<< HEAD
    amount: parseUnits("1000", 18),
=======
    amount: parseUnits('1000', 6),
>>>>>>> db6f19da
    inputToken: ust.address,
    lockDuration: 1,
    claims: [
      {
        beneficiary: bob.address,
        pct: 5000,
        data: '0x',
      },
      {
        beneficiary: treasury.address,
        pct: 5000,
        data: ethers.utils.hexlify(123123),
      },
    ],
    name: "Bob's Foundation 1",
  });

<<<<<<< HEAD
  console.log("2000 yield is generated");
  await underlying.mint(vault.address, parseUnits("2000", 18));
=======
  console.log('2000 yield is generated');
  await underlying.mint(vault.address, parseUnits('2000', 6));
>>>>>>> db6f19da

  console.log('Alice claims');
  await vault.connect(alice).claimYield(alice.address);

  console.log('The treasury claims');
  await vault.connect(treasury).claimYield(treasury.address);
};

func.id = 'fixtures';
func.tags = ['fixtures'];
func.dependencies = ['vaults', 'strategies', 'fixture_deployments'];

// don't deploy to live & testnet
func.skip = async (hre) =>
  hre.network.config.chainId === 1 || hre.network.config.chainId === 3;

export default func;<|MERGE_RESOLUTION|>--- conflicted
+++ resolved
@@ -16,23 +16,13 @@
   const vaultAddress = (await get('Vault_UST')).address;
   const vault = await ethers.getContractAt('Vault', vaultAddress);
 
-<<<<<<< HEAD
-  await underlying.mint(alice.address, parseUnits("5000", 18));
-  await underlying.mint(bob.address, parseUnits("5000", 18));
+  await underlying.mint(alice.address, parseUnits('5000', 18));
+  await underlying.mint(bob.address, parseUnits('5000', 18));
 
   await Promise.all(
     [alice, bob, treasury].map((account) =>
-      underlying.connect(account).approve(vault.address, parseUnits("5000", 18))
+      underlying.connect(account).approve(vault.address, parseUnits('5000', 18))
     )
-=======
-  await underlying.mint(alice.address, parseUnits('5000', 6));
-  await underlying.mint(bob.address, parseUnits('5000', 6));
-
-  await Promise.all(
-    [alice, bob, treasury].map((account) =>
-      underlying.connect(account).approve(vault.address, parseUnits('5000', 6)),
-    ),
->>>>>>> db6f19da
   );
 
   console.log('Set treasury');
@@ -46,21 +36,13 @@
   const lockDuration = await vault.MIN_SPONSOR_LOCK_DURATION();
   await vault
     .connect(treasury)
-<<<<<<< HEAD
     .sponsor(ust.address, parseUnits("1000", 18), lockDuration);
-=======
-    .sponsor(ust.address, parseUnits('1000', 6), lockDuration);
->>>>>>> db6f19da
 
   console.log(
     'Alice deposits 1000 with 90% yield to Alice and 10% yield for donations',
   );
   await vault.connect(alice).deposit({
-<<<<<<< HEAD
-    amount: parseUnits("1000", 18),
-=======
-    amount: parseUnits('1000', 6),
->>>>>>> db6f19da
+    amount: parseUnits('1000', 18),
     inputToken: ust.address,
     lockDuration: 1,
     claims: [
@@ -82,11 +64,7 @@
     'Bob deposits 1000 with 50% yield to Alice and 50% yield for donations',
   );
   await vault.connect(bob).deposit({
-<<<<<<< HEAD
-    amount: parseUnits("1000", 18),
-=======
-    amount: parseUnits('1000', 6),
->>>>>>> db6f19da
+    amount: parseUnits('1000', 18),
     inputToken: ust.address,
     lockDuration: 1,
     claims: [
@@ -104,13 +82,8 @@
     name: "Bob's Foundation 1",
   });
 
-<<<<<<< HEAD
-  console.log("2000 yield is generated");
-  await underlying.mint(vault.address, parseUnits("2000", 18));
-=======
   console.log('2000 yield is generated');
-  await underlying.mint(vault.address, parseUnits('2000', 6));
->>>>>>> db6f19da
+  await underlying.mint(vault.address, parseUnits('2000', 18));
 
   console.log('Alice claims');
   await vault.connect(alice).claimYield(alice.address);
